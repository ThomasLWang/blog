--- conflicted
+++ resolved
@@ -1017,7 +1017,13 @@
   - adversarial
   - guide
 
-<<<<<<< HEAD
+- local: deep-rl-a2c
+  title: "Advantage Actor Critic (A2C)"
+  author: ThomasSimonini
+  thumbnail: /blog/assets/89_deep_rl_a2c/thumbnail.gif
+  date: July 22, 2022
+  tags:
+  - rl
 
 - local: bloom-inference-pytorch
   title: "The Technology Behind BLOOM Training"
@@ -1027,13 +1033,4 @@
   tags:
     - nlp
     - llm
-    - inference
-=======
-- local: deep-rl-a2c
-  title: "Advantage Actor Critic (A2C)"
-  author: ThomasSimonini
-  thumbnail: /blog/assets/89_deep_rl_a2c/thumbnail.gif
-  date: July 22, 2022
-  tags:
-  - rl
->>>>>>> 61759d63
+    - inference