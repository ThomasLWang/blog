--- conflicted
+++ resolved
@@ -3323,7 +3323,16 @@
     - langchain
     - benchmark
 
-<<<<<<< HEAD
+- local: gcp-partnership
+  title: "Hugging Face and Google partner for open AI collaboration"
+  author: jeffboudier
+  thumbnail: /blog/assets/173_gcp-partnership/thumbnail.jpg
+  date: January 25, 2024
+  tags:
+    - partnerships
+    - gcp
+    - hardware
+
 - local: leaderboards-on-the-hub-hallucinations
   title: "The Hallucinations Leaderboard, an open effort to measure hallucinations in Large Language Models"
   author: pminervini
@@ -3334,15 +3343,4 @@
     - leaderboard
     - guide
     - collaboration
-    - community
-=======
-- local: gcp-partnership
-  title: "Hugging Face and Google partner for open AI collaboration"
-  author: jeffboudier
-  thumbnail: /blog/assets/173_gcp-partnership/thumbnail.jpg
-  date: January 25, 2024
-  tags:
-    - partnerships
-    - gcp
-    - hardware
->>>>>>> c7c5df4d
+    - community