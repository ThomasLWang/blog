# "thumbnail" attribute can be GIFs while in the blogpost itself it's better if it's a simple bitmap (because it will be used as a social thumbnail)
# make sure to optimize your "thumbnail" img with tinypng.com
- local: how-to-train
  title: How to train a new language model from scratch using Transformers and Tokenizers
  thumbnail: /blog/assets/01_how-to-train/how-to-train_blogpost.png
  author: julien-c
  date: February 14, 2020
  tags:
    - guide
    - nlp

- local: how-to-generate
  title: "How to generate text: using different decoding methods for language generation with Transformers"
  author: patrickvonplaten
  thumbnail: /blog/assets/02_how-to-generate/thumbnail.png
  date: March, 2020
  tags:
    - guide
    - nlp

- external: https://huggingface.co/zero-shot
  title: "Zero Shot Topic Classification"
  author: joeddav
  date: May 29, 2020
  tags:
    - research
    - nlp

- external: https://huggingface.co/calculator
  title: "How Big Should My Language Model Be?"
  author: teven
  date: June 8, 2020
  tags:
    - research
    - nlp

- external: https://yjernite.github.io/lfqa.html
  title: "Long Form Question Answering with ELI5"
  author: yjernite
  date: June 17, 2020
  tags:
    - guide
    - nlp

- local: reformer
  title: "The Reformer - Pushing the limits of language modeling"
  author: patrickvonplaten
  thumbnail: /blog/assets/03_reformer/thumbnail.png
  date: July 3, 2020
  tags:
    - research
    - nlp

- local: pytorch_block_sparse
  title: Block Sparse Matrices for Smaller and Faster Language Models
  author: madlag
  thumbnail: /blog/assets/04_pytorch_block_sparse/thumbnail.png
  date: Sep 10, 2020
  tags:
    - research
    - nlp

- external: https://huggingface.co/rag
  title: "Retrieval Augmented Generation (RAG)"
  author: yjernite
  date: September 28, 2020
  tags:
    - guide
    - nlp

- local: encoder-decoder
  title: "Transformer-based Encoder-Decoder Models"
  author: patrickvonplaten
  thumbnail: /blog/assets/05_encoder_decoder/thumbnail.png
  date: October 10, 2020
  tags:
    - research
    - nlp

- local: ray-tune
  title: "Hyperparameter Search with Transformers and Ray Tune"
  thumbnail: /blog/assets/06_ray_tune/ray-hf.jpg
  author: ray-project
  guest: true
  date: November 2, 2020
  tags:
    - open-source-collab
    - nlp

- local: porting-fsmt
  title: "Porting fairseq wmt19 translation system to transformers"
  thumbnail: /blog/assets/07_porting_fsmt/thumbnail.png
  author: stas
  date: November 3, 2020
  tags:
    - open-source-collab
    - nlp

- local: warm-starting-encoder-decoder
  title: "Leveraging Pre-trained Language Model Checkpoints for Encoder-Decoder Models"
  author: patrickvonplaten
  thumbnail: /blog/assets/08_warm_starting_encoder_decoder/thumbnail.png
  date: November 09, 2020
  tags:
    - guide
    - nlp

- local: accelerated-inference
  title: How we sped up transformer inference 100x for 🤗 API customers
  author: Narsil
  thumbnail: /blog/assets/09_accelerated_inference/thumbnail.png
  date: January 18, 2021
  tags:
    - analysis
    - nlp

- local: zero-deepspeed-fairscale
  title: "Fit More and Train Faster With ZeRO via DeepSpeed and FairScale"
  author: stas
  thumbnail: /blog/assets/11_zero_deepspeed_fairscale/zero-partitioning.png
  date: January 19, 2021
  tags:
    - guide

- local: tf-serving
  title: "Faster TensorFlow models in Hugging Face Transformers"
  author: jplu
  thumbnail: /blog/assets/10_tf-serving/thumbnail.png
  date: January 26, 2021
  tags:
    - guide
    - nlp

- local: pytorch-xla
  title: "Hugging Face on PyTorch / XLA TPUs"
  thumbnail: /blog/assets/13_pytorch_xla/pytorch_xla_thumbnail.png
  author: jysohn23
  guest: true
  date: February 9, 2021
  tags:
    - open-source-collab

- local: ray-rag
  title: "Retrieval Augmented Generation with Huggingface Transformers and Ray"
  thumbnail: /blog/assets/12_ray_rag/ray_arch_updated.png
  author: amogkam
  guest: true
  date: February 10, 2021
  tags:
    - open-source-collab
    - nlp

- local: simple-considerations
  title: "Simple considerations for simple people building fancy neural networks"
  author: VictorSanh
  thumbnail: /blog/assets/13_simple-considerations/henry-co-3coKbdfnAFg-unsplash.jpg
  date: February 25, 2021
  tags:
    - guide

- local: long-range-transformers
  title: "Hugging Face Reads, Feb. 2021 - Long-range Transformers"
  author: VictorSanh
  thumbnail: /blog/assets/14_long_range_transformers/EfficientTransformerTaxonomy.png
  date: March 09, 2021
  tags:
    - research
    - nlp

- local: fine-tune-wav2vec2-english
  title: "Fine-Tune Wav2Vec2 for English ASR with 🤗 Transformers"
  author: patrickvonplaten
  thumbnail: /blog/assets/15_fine_tune_wav2vec2/wav2vec2.png
  date: March 12, 2021
  tags:
    - guide
    - audio

- local: how-to-deploy-a-pipeline-to-google-clouds
  title: "My Journey to a serverless transformers pipeline on Google Cloud"
  author: Maxence
  guest: true
  date: March 18, 2021
  tags:
    - guide

- local: the-partnership-amazon-sagemaker-and-hugging-face
  title: "The Partnership: Amazon SageMaker and Hugging Face"
  author: philschmid
  thumbnail: /blog/assets/17_the_partnership_amazon_sagemaker_and_hugging_face/thumbnail.png
  date: March 23, 2021
  tags:
    - partnerships
    - aws

- local: big-bird
  title: "Understanding BigBird's Block Sparse Attention"
  thumbnail: /blog/assets/18_big_bird/block-sparse-attn.gif
  author: vasudevgupta
  guest: true
  date: March 31, 2021
  tags:
    - community
    - research
    - nlp

- external: https://huggingface.co/blog/how_many_data_points
  title: "How many data points is a prompt worth?"
  author: teven
  date: April 5, 2021
  tags:
    - research
    - nlp

- local: sagemaker-distributed-training-seq2seq
  title: "Distributed Training: Train BART/T5 for Summarization using 🤗 Transformers and Amazon SageMaker"
  author: philschmid
  thumbnail: /blog/assets/19_sagemaker_distributed_training_seq2seq/thumbnail.png
  date: April 8, 2021
  tags:
    - guide
    - partnerships
    - aws
    - nlp

- local: accelerate-library
  title: Introducing 🤗 Accelerate
  thumbnail: /blog/assets/20_accelerate_library/accelerate_diff.png
  author: sgugger
  date: April 16, 2021
  tags:
    - guide

- local: bert-cpu-scaling-part-1
  title: "Scaling-up BERT Inference on CPU (Part 1)"
  thumbnail: /blog/assets/21_bert_cpu_scaling_part_1/imgs/numa_set.png
  author: mfuntowicz
  date: April 20, 2021
  tags:
    - guide
    - nlp
    - partnerships
    - intel

- local: gradio
  title: "Using & Mixing Hugging Face Models with Gradio 2.0"
  author: abidlabs
  thumbnail: /blog/assets/22_gradio/gradio.png
  guest: true
  date: May 25, 2021
  tags:
    - open-source-collab
    - guide

- local: few-shot-learning-gpt-neo-and-inference-api
  title: "Few-shot learning in practice: GPT-NEO and the 🤗 Accelerated Inference API"
  author: philschmid
  thumbnail: /blog/assets/22_few_shot_learning_gpt_neo_and_inference_api/few-shot-prompt.png
  date: June 3, 2021
  tags:
    - guide
    - nlp

- local: sentence-transformers-in-the-hub
  title: "Sentence Transformers in the 🤗 Hub"
  author: nreimers
  date: June 28, 2021
  tags:
    - open-source-collab
    - nlp

- local: deploy-hugging-face-models-easily-with-amazon-sagemaker
  title: "Deploy Hugging Face models easily with Amazon SageMaker"
  author: philschmid
  date: July 8, 2021
  tags:
    - guide
    - partnerships
    - aws

- local: spacy
  title: "Welcome spaCy to the 🤗 Hub"
  author: osanseviero
  thumbnail: /blog/assets/23_spacy/thumbnail.png
  date: July 13, 2021
  tags:
    - open-source-collab
    - nlp

- local: collaborative-training
  title: "Deep Learning over the Internet: Training Language Models Collaboratively"
  author: mryab
  guest: true
  thumbnail: /blog/assets/24_sahajBERT/thumbnail.png
  date: July 15, 2021
  tags:
    - research

- local: hardware-partners-program
  title: "Introducing Optimum: The Optimization Toolkit for Transformers at Scale"
  author: mfuntowicz
  thumbnail: /blog/assets/25_hardware_partners_program/carbon_inc_quantizer.png
  date: September 14, 2021
  tags:
    - guide

- local: graphcore
  title: "Hugging Face and Graphcore partner for IPU-optimized Transformers"
  author: sallydoherty
  guest: true
  thumbnail: /blog/assets/26_graphcore-ipu/thumbnail.png
  date: September 14, 2021
  tags:
    - graphcore
    - partnerships

- local: summer-at-huggingface
  title: "Summer at Hugging Face ☀️"
  author: huggingface
  thumbnail: /blog/assets/27_summer_at_huggingface/thumbnail.png
  date: September 24, 2021
  tags:
    - community

- local: gradio-spaces
  title: "Showcase Your Projects in Spaces using Gradio"
  author: merve
  thumbnail: /blog/assets/28_gradio-spaces/thumbnail.png
  date: October 5, 2021
  tags:
    - guide

- local: streamlit-spaces
  title: "Hosting your Models and Datasets on Hugging Face Spaces using Streamlit"
  author: merve
  thumbnail: /blog/assets/29_streamlit-spaces/thumbnail.png
  date: October 5, 2021
  tags:
    - guide

- local: fine-tune-clip-rsicd
  title: "Fine tuning CLIP with Remote Sensing (Satellite) images and captions"
  author: arampacha
  guest: true
  thumbnail: /blog/assets/30_clip_rsicd/clip-rsicd-header-image.png
  date: October 13, 2021
  tags:
    - community
    - cv
    - nlp

- local: the-age-of-ml-as-code
  title: "The Age of Machine Learning As Code Has Arrived"
  author: juliensimon
  thumbnail: /blog/assets/31_age_of_ml_as_code/01_entreprise_ml.png
  date: October 20, 2021
  tags:
    - analysis

- local: 1b-sentence-embeddings
  title: "Train a Sentence Embedding Model with 1B Training Pairs"
  author: asi
  guest: true
  thumbnail: /blog/assets/32_1b_sentence_embeddings/model.png
  date: October 25, 2021
  tags:
    - community
    - nlp

- local: large-language-models
  title: "Large Language Models: A New Moore's Law?"
  author: juliensimon
  thumbnail: /blog/assets/33_large_language_models/01_model_size.jpg
  date: October 26, 2021
  tags:
    - analysis
    - nlp

- local: course-launch-event
  title: "Course Launch Community Event"
  author: sgugger
  thumbnail: /blog/assets/34_course_launch/speakers_day1.png
  date: October 26, 2021
  tags:
    - community
    - nlp

- local: bert-cpu-scaling-part-2
  title: "Scaling up BERT-like model Inference on modern CPU - Part 2"
  author: mfuntowicz
  thumbnail: /blog/assets/35_bert_cpu_scaling_part_2/openmp.png
  date: November 4, 2021
  tags:
    - partnerships
    - intel
    - guide
    - nlp

- local: fine-tune-xlsr-wav2vec2
  title: "Fine-tuning XLS-R for Multi-Lingual ASR with 🤗 Transformers"
  author: patrickvonplaten
  thumbnail: /blog/assets/16_fine_tune_xlsr_wav2vec2/xlsr_wav2vec2.png
  date: November 15, 2021
  tags:
    - guide
    - audio

- local: accelerating-pytorch
  title: "Accelerating PyTorch distributed fine-tuning with Intel technologies"
  author: juliensimon
  thumbnail: /blog/assets/36_accelerating_pytorch/03_two_nodes.png
  date: November 19, 2021
  tags:
    - guide

- local: data-measurements-tool
  title: "Introducing the Data Measurements Tool: an Interactive Tool for Looking at Datasets"
  author: sasha
  thumbnail: /blog/assets/37_data-measurements-tool/basics_scroll.gif
  date: November 29, 2021
  tags:
    - research

- local: graphcore-getting-started
  title: "Getting Started with Hugging Face Transformers for IPUs with Optimum"
  author: internetoftim
  guest: true
  thumbnail: /blog/assets/38_getting_started_graphcore/graphcore_1.png
  date: November 30, 2021
  tags:
    - partnerships
    - graphcore
    - guide

- local: snowball-fight
  title: "Introducing Snowball Fight ☃️, our First ML-Agents Environment"
  author: ThomasSimonini
  thumbnail: /blog/assets/39_introducing_snowball_fight/snowballfight.gif
  date: December 2, 2021
  tags:
    - research
    - rl

- local: codeparrot
  title: "Training CodeParrot 🦜 from Scratch"
  author: lvwerra
  thumbnail: /blog/assets/40_codeparrot/thumbnail.png
  date: December 8, 2021
  tags:
    - guide
    - research
    - nlp

- local: perceiver
  title: "Perceiver IO: a scalable, fully-attentional model that works on any modality"
  author: nielsr
  thumbnail: /blog/assets/41_perceiver/thumbnail.png
  date: December 15, 2021
  tags:
    - research
    - guide
    - nlp
    - audio
    - cv


- local: gradio-joins-hf
  title: "Gradio joins Hugging Face!"
  author: abidlabs
  thumbnail: /blog/assets/42_gradio_joins_hf/thumbnail.png
  date: December 21, 2021
  tags:
    - community
    - open-source-collab

- local: autonlp-prodigy
  title: "Active Learning with AutoNLP and Prodigy"
  author: abhishek
  thumbnail: /blog/assets/43_autonlp_prodigy/thumbnail.png
  date: December 23, 2021
  tags:
    - research
    - partnerships
    - nlp

- local: gptj-sagemaker
  title: "Deploy GPT-J 6B for inference using  Hugging Face Transformers and Amazon SageMaker"
  author: philschmid
  thumbnail: /blog/assets/45_gptj_sagemaker/thumbnail.png
  date: January 11, 2022
  tags:
    - partnerships
    - aws
    - guide
    - nlp

- local: wav2vec2-with-ngram
  title: "Boost Wav2Vec2 with n-gram LM in 🤗 Transformers"
  author: patrickvonplaten
  thumbnail: /blog/assets/44_boost_wav2vec2_ngram/wav2vec2_ngram.png
  date: January 12, 2022
  tags:
    - research
    - guide
    - audio

- local: infinity-cpu-performance
  title: "Case Study: Millisecond Latency using Hugging Face Infinity and modern CPUs"
  author: philschmid
  thumbnail: /blog/assets/46_infinity_cpu_performance/thumbnail.png
  date: January 13, 2022
  tags:
    - analysis

- local: sb3
  title: "Welcome Stable-baselines3 to the Hugging Face Hub 🤗"
  author: ThomasSimonini
  thumbnail: /blog/assets/47_sb3/thumbnail.png
  date: January 21, 2022
  tags:
    - open-source-collab
    - rl

- local: searching-the-hub
  title: "Supercharged Searching on the Hugging Face Hub"
  author: muellerzr
  thumbnail: /blog/assets/48_hubsearch/thumbnail.png
  date: January 25, 2022
  tags:
    - guide

- local: asr-chunking
  title: "Making automatic speech recognition work on large files with Wav2Vec2 in 🤗 Transformers"
  author: Narsil
  thumbnail: /blog/assets/49_asr_chunking/thumbnail.png
  date: February 1, 2022
  tags:
    - guide
    - research
    - audio

- local: sentiment-analysis-python
  title: "Getting Started with Sentiment Analysis using Python"
  author: FedericoPascual
  thumbnail: /blog/assets/50_sentiment_python/thumbnail.png
  date: February 2, 2022
  tags:
    - sentiment-analysis
    - nlp
    - guide

- local: fine-tune-vit
  title: "Fine-Tune ViT for Image Classification with 🤗 Transformers"
  author: nateraw
  thumbnail: /blog/assets/51_fine_tune_vit/vit-thumbnail.jpg
  date: February 11, 2022
  tags:
    - guide
    - cv

- local: bert-101
  title: "BERT 101 🤗 State Of The Art NLP Model Explained"
  author: britneymuller
  thumbnail: /blog/assets/52_bert_101/thumbnail.jpg
  date: March 2, 2022
  tags:
    - guide
    - nlp

- local: constrained-beam-search
  title: "Guiding Text Generation with Constrained Beam Search in 🤗 Transformers"
  author: cwkeam
  guest: true
  thumbnail: /blog/assets/53_constrained_beam_search/thumbnail.png
  date: March 11, 2022
  tags:
    - guide
    - nlp

- local: image-search-datasets
  title: "Image search with 🤗 datasets"
  author: davanstrien
  thumbnail: /blog/assets/54_image_search_datasets/spaces_image_search.jpg
  date: March 16, 2022
  tags:
    - cv

- local: bert-inferentia-sagemaker
  title: "Accelerate BERT inference with Hugging Face Transformers and AWS inferentia"
  author: philschmid
  thumbnail: /blog/assets/55_bert_inferentia_sagemaker/thumbnail.png
  date: March 16, 2022
  tags:
    - partnerships
    - aws
    - guide
    - nlp

- local: fine-tune-segformer
  title: "Fine-Tune a Semantic Segmentation Model with a Custom Dataset"
  author: segments-tobias
  thumbnail: /blog/assets/56_fine_tune_segformer/thumb.png
  date: March 17, 2022
  tags:
    - guide
    - partnerships
    - cv

- local: ai-residency
  title: "Announcing the 🤗 AI Research Residency Program"
  author: douwekiela
  thumbnail: /blog/assets/57_ai_residency/residency-thumbnail.jpg
  date: March 22, 2022
  tags:
    - community
    - research

- local: meg-mitchell-interview
  title: "Machine Learning Experts - Meg Mitchell Interview"
  author: britneymuller
  thumbnail: /blog/assets/57_meg_mitchell_interview/thumbnail.png
  date: March 23, 2022
  tags:
    - expert-acceleration-program
    - ml-experts

- local: decision-transformers
  title: "Introducing Decision Transformers on Hugging Face 🤗"
  author: edbeeching
  thumbnail: /blog/assets/58_decision-transformers/thumbnail.jpg
  date: March 28, 2022
  tags:
    - open-source-collab
    - guide
    - rl

- local: transformers-design-philosophy
  title: "Don't repeat yourself - 🤗 Transformers Design Philosophy"
  author: patrickvonplaten
  thumbnail: /blog/assets/59_transformers_philosophy/transformers.png
  date: April 5, 2022
  tags:
    - community

- local: habana
  title: "Habana Labs and Hugging Face Partner to Accelerate Transformer Model Training"
  author: susanlansing
  thumbnail: /blog/assets/60_habana/habana.png
  date: April 12, 2022
  tags:
    - partnerships

- local: lewis-tunstall-interview
  title: "Machine Learning Experts - Lewis Tunstall Interview"
  author: britneymuller
  thumbnail: /blog/assets/60_lewis_tunstall_interview/thumbnail.png
  date: April 13, 2022
  tags:
    - expert-acceleration-program
    - ml-experts

- local: carbon-emissions-on-the-hub
  title: "CO2 Emissions and the 🤗 Hub: Leading the Charge"
  author: sasha
  thumbnail: /blog/assets/60_carbon_emissions_on_the_hub/thumbnail.jpg
  date: April 22, 2022
  tags:
    - community
    - guide

- local: supercharge-customer-service-with-machine-learning
  title: "Supercharged Customer Service with Machine Learning"
  author: patrickvonplaten
  thumbnail: /blog/assets/61_supercharged_customer_service_with_nlp/thumbnail.png
  date: April 25, 2022
  tags:
    - guide
    - nlp

- local: education
  title: "Introducing Hugging Face for Education"
  author: Violette
  thumbnail: /blog/assets/61_education/thumbnail.png
  date: April 25, 2022
  tags:
    - community

- local: getting-started-habana
  title: "Getting Started with Transformers on Habana Gaudi"
  author: juliensimon
  thumbnail: /blog/assets/61_getting_started_habana/thumbnail.png
  date: April 26, 2022
  tags:
    - partnerships
    - guide

- local: ml-director-insights
  title: "Director of Machine Learning Insights [Series]"
  author: britneymuller
  thumbnail: /blog/assets/61_ml_director_insights/thumbnail.png
  date: April 27, 2022
  tags:
    - community
    - research

- local: opinion-classification-with-kili
  title: "Opinion Classification with Kili and HuggingFace AutoTrain"
  author: alperiox
  guest: true
  thumbnail: /blog/assets/59_opinion-classification-with-kili/thumbnail.png
  date: April 28, 2022
  tags:
    - guide

- local: pytorch-fsdp
  title: "Accelerate Large Model Training using PyTorch Fully Sharded Data Parallel"
  author: smangrul
  thumbnail: /blog/assets/62_pytorch_fsdp/fsdp-thumbnail.png
  date: May 2, 2022
  tags:
    - guide

- local: deep-rl-intro
  title: "An Introduction to Deep Reinforcement Learning"
  author: ThomasSimonini
  thumbnail: /blog/assets/63_deep_rl_intro/thumbnail.png
  date: May 4, 2022
  tags:
    - rl

- local: fastai
  title: "Welcome fastai to the Hugging Face Hub"
  author: espejelomar
  thumbnail: /blog/assets/64_fastai/fastai_hf_blog.png
  date: May 6, 2022
  tags:
    - guide
    - open-source-collab
    - community

- local: series-c
  title: "We Raised $100 Million for Open & Collaborative Machine Learning 🚀"
  author: The Hugging Face Team
  thumbnail: /blog/assets/65_series_c/thumbnail.jpg
  date: May 9, 2022
  tags:
    - news

- local: optimum-inference
  title: "Accelerated Inference with Optimum and Transformers Pipelines"
  author: philschmid
  thumbnail: /blog/assets/66_optimum_inference/thumbnail.png
  date: May 10, 2022
  tags:
    - guide
    - community

- local: ambassadors
  title: "Student Ambassador Program's call for applications is open!"
  author: Violette
  thumbnail: /blog/assets/67_ambassadors/thumbnail.png
  date: May 13, 2022
  tags:
    - community

- local: ml-director-insights-2
  title: "Director of Machine Learning Insights [Part 2: SaaS Edition]"
  author: britneymuller
  thumbnail: /blog/assets/67_ml_director_insights/thumbnail.png
  date: May 13, 2022
  tags:
    - community
    - research

- local: gradio-blocks
  title: "Gradio 3.0 is Out!"
  author: abidlabs
  thumbnail: /blog/assets/68_gradio_blocks/block-party.png
  date: May 16, 2022
  tags:
    - community
    - open-source-collab

- local: fellowship
  title: "Announcing the Hugging Face Fellowship Program"
  author: espejelomar
  thumbnail: /blog/assets/62_fellowship/fellowship-thumbnail.png
  date: May 17, 2022
  tags:
    - community

- local: sasha-luccioni-interview
  title: "Machine Learning Experts - Sasha Luccioni Interview"
  author: britneymuller
  thumbnail: /blog/assets/69_sasha_luccioni_interview/thumbnail.png
  date: May 17, 2022
  tags:
    - expert-acceleration-program
    - ml-experts

- local: deep-rl-q-part1
  title: "An Introduction to Q-Learning Part 1"
  author: ThomasSimonini
  thumbnail: /blog/assets/70_deep_rl_q_part1/thumbnail.gif
  date: May 18, 2022
  tags:
    - rl

- local: ethical-charter-multimodal
  title: "Putting ethical principles at the core of research lifecycle"
  author: SaulLu
  thumbnail: /blog/assets/71_ethical-charter/thumbnail.jpg
  date: May 19, 2022
  tags:
    - research
    - nlp
    - audio
    - cv

- local: sempre-health-eap-case-study
  title: "How Sempre Health is leveraging the Expert Acceleration Program to accelerate their ML roadmap"
  author: federicopascual
  thumbnail: /blog/assets/70_sempre_health/thumbnail.jpg
  date: May 19, 2022
  tags:
    - expert-acceleration-program
    - case-study
    - case-studies

- local: deep-rl-q-part2
  title: "An Introduction to Q-Learning Part 2"
  author: ThomasSimonini
  thumbnail: /blog/assets/73_deep_rl_q_part2/thumbnail.gif
  date: May 20, 2022
  tags:
    - rl

- local: tapex
  title: "Efficient Table Pre-training without Real Data: An Introduction to TAPEX"
  author: SivilTaram
  thumbnail: /blog/assets/74_tapex/thumbnail.png
  guest: true
  date: May 23, 2022
  tags:
    - research
    - nlp
    - community

- local: community-update
  title: "Introducing Pull Requests and Discussions 🥳"
  author: victor
  thumbnail: /blog/assets/76_community_update/thumbnail.png
  date: May 25, 2022
  tags:
    - launch

- local: graphcore-update
  title: "Graphcore and Hugging Face Launch New Lineup of IPU-Ready Transformers"
  author: sallydoherty
  thumbnail: /blog/assets/77_graphcore-update/graphcore_update.png
  date: May 26, 2022
  tags:
    - graphcore
    - partnerships

- local: deep-rl-dqn
  title: "Deep Q-Learning with Atari"
  author: ThomasSimonini
  thumbnail: /blog/assets/78_deep_rl_dqn/thumbnail.gif
  date: June 7, 2022
  tags:
  - rl

- local: annotated-diffusion
  title: "The Annotated Diffusion Model"
  author: nielsr
  thumbnail: /blog/assets/78_annotated-diffusion/thumbnail.png
  date: June 7, 2022
  tags:
  - guide
  - diffusion
  - stable-diffusion

- external: https://huggingface.co/spaces/loubnabnl/code-generation-models
  title: "Code generation with Hugging Face"
  author: loubnabnl
  thumbnail: /blog/assets/79_code_generation_space/code_generation.png
  date: June 8, 2022
  tags:
    - guide
    - research
    - nlp

- external: https://huggingface.co/spaces/sentence-transformers/Sentence_Transformers_for_semantic_search
  title: "Using Sentence Transformers for semantic search"
  author: espejelomar
  thumbnail: /blog/assets/79_st_semantic_search/thumbnail.png
  date: June 10, 2022
  tags:
  - nlp
  - guide

- local: ml-director-insights-3
  title: "Director of Machine Learning Insights [Part 3: Finance Edition]"
  author: britneymuller
  thumbnail: /blog/assets/78_ml_director_insights/thumbnail.png
  date: June 14, 2022
  tags:
    - community
    - research

- local: intel
  title: "Intel and Hugging Face Partner to Democratize Machine Learning Hardware Acceleration"
  author: juliensimon
  thumbnail: /blog/assets/80_intel/01.png
  date: June 15, 2022
  tags:
    - hardware
    - intel
    - guide

- local: convert-transformers-to-onnx
  title: "Convert Transformers to ONNX with Hugging Face Optimum"
  author: philschmid
  thumbnail: /blog/assets/81_convert_transformers_to_onnx/thumbnail.png
  date: June 22, 2022
  tags:
    - guide
    - community
    - hardware

- local: getting-started-with-embeddings
  title: "Getting Started With Embeddings"
  author: espejelomar
  thumbnail: /blog/assets/80_getting_started_with_embeddings/thumbnail.png
  date: June 23, 2022
  tags:
  - guide
  - nlp

- local: eval-on-the-hub
  title: "Announcing Evaluation on the Hub"
  author: douwekiela
  thumbnail: /blog/assets/82_eval_on_the_hub/thumbnail.png
  date: June 28, 2022
  tags:
  - community
  - launch
  - guide

- local: accelerate-deepspeed
  title: "Accelerate Large Model Training using DeepSpeed"
  author: smangrul
  thumbnail: /blog/assets/83_accelerate_deepspeed/deepspeed-thumbnail.png
  date: June 28, 2022
  tags:
  - guide

- local: your-first-ml-project
  title: "Liftoff! How to get started with your first ML project 🚀"
  author: nimaboscarino
  thumbnail: /blog/assets/84_first_ml_project/thumbnail.png
  date: June 29, 2022
  tags:
    - guide

- local: deep-rl-pg
  title: "Policy Gradient with PyTorch"
  author: ThomasSimonini
  thumbnail: /blog/assets/85_policy_gradient/thumbnail.gif
  date: June 30, 2022
  tags:
  - rl

- local: sentiment-analysis-twitter
  title: "Getting Started with Sentiment Analysis on Twitter"
  author: FedericoPascual
  thumbnail: /blog/assets/85_sentiment_analysis_twitter/thumbnail.png
  date: July 7, 2022
  tags:
    - sentiment-analysis
    - nlp
    - guide

- local: bloom
  title: "Introducing The World's Largest Open Multilingual Language Model: BLOOM"
  author: BigScience
  thumbnail: /blog/assets/86_bloom/thumbnail.png
  date: July 12, 2022
  tags:
    - open-source-collab
    - community
    - research

- local: playlist-generator
  title: "Building a Playlist Generator with Sentence Transformers"
  author: NimaBoscarino
  thumbnail: /blog/assets/87_playlist_generator/thumbnail.png
  date: July 13, 2022
  tags:
    - nlp
    - guide

- local: bloom-megatron-deepspeed
  title: "The Technology Behind BLOOM Training"
  author: stas
  thumbnail: /blog/assets/86_bloom_megatron_deepspeed/thumbnail.png
  date: July 14, 2022
  tags:
    - nlp
    - llm

- local: mnist-adversarial
  title: "How to train your model dynamically using adversarial data"
  author: chrisjay
  thumbnail: /blog/assets/88_mnist_adversarial/mnist-adversarial.png
  date:  July 16, 2022
  tags:
  - mnist
  - adversarial
  - guide

- local: deep-rl-a2c
  title: "Advantage Actor Critic (A2C)"
  author: ThomasSimonini
  thumbnail: /blog/assets/89_deep_rl_a2c/thumbnail.gif
  date: July 22, 2022
  tags:
  - rl

- local: tf-serving-vision
  title: "Deploying TensorFlow Vision Models in Hugging Face with TF Serving"
  author: sayakpaul
  thumbnail: /blog/assets/90_tf_serving_vision/thumbnail.png
  date: July 25, 2022
  tags:
    - guide
    - cv

- local: tf-xla-generate
  title: "Faster Text Generation with TensorFlow and XLA"
  author: joaogante
  thumbnail: /blog/assets/91_tf_xla_generate/thumbnail.png
  date: July 27, 2022
  tags:
    - nlp
    - guide

- local: datasets-docs-update
  title: "Introducing new audio and vision documentation in 🤗 Datasets"
  author: stevhliu
  thumbnail: /blog/assets/87_datasets-docs-update/thumbnail.gif
  date: July 28, 2022
  tags:
    - audio
    - cv
    - community
    - announcement

- local: us-national-ai-research-resource
  title: "AI Policy @🤗: Comments on U.S. National AI Research Resource Interim Report"
  author: irenesolaiman
  thumbnail: /blog/assets/92_us_national_ai_research_resource/nairr_thumbnail.png
  date: August 1, 2022
  tags:
    - community
    - ethics

- local: nystromformer
  title: "Nyströmformer, Approximating self-attention in linear time and memory via the Nyström method"
  author: novice03
  thumbnail: /blog/assets/86_nystromformer/thumbnail.png
  date: August 2, 2022
  tags:
    - research
    - nlp

- local: introducing-private-hub
  title: "Introducing the Private Hub: A New Way to Build With Machine Learning"
  author: FedericoPascual
  thumbnail: /blog/assets/92_introducing_private_hub/thumbnail.png
  date: August 3, 2022
  tags:
    - announcement
    - enterprise
    - hub

- local: deep-rl-ppo
  title: "Proximal Policy Optimization (PPO)"
  author: ThomasSimonini
  thumbnail: /blog/assets/93_deep_rl_ppo/thumbnail.png
  date: August 5, 2022
  tags:
  - rl


- local: how-to-train-sentence-transformers
  title: "Train and Fine-Tune Sentence Transformers Models"
  author: espejelomar
  thumbnail: /blog/assets/95_training_st_models/thumbnail.png
  date: August 10, 2022
  tags:
  - guide
  - nlp


- local: deploy-tfserving-kubernetes
  title: "Deploying 🤗 ViT on Kubernetes with TF Serving"
  author: chansung
  thumbnail: /blog/assets/94_tf_serving_kubernetes/thumb.png
  date: August 11, 2022
  tags:
    - guide
    - cv

- local: tensorflow-philosophy
  title: "Hugging Face's TensorFlow Philosophy"
  author: rocketknight1
  thumbnail: /blog/assets/96_tensorflow_philosophy/thumbnail.png
  date: August 12, 2022
  tags:
    - nlp
    - cv
    - guide

- local: skops
  title: Introducing Skops
  author: merve
  thumbnail: /blog/assets/94_skops/introducing_skops.png
  date: August 12, 2022
  tags:
    - open-source-collab
    - scikit-learn
    - announcement
    - guide

- local: hf-bitsandbytes-integration
  title: "A Gentle Introduction to 8-bit Matrix Multiplication for transformers at scale using transformers, accelerate and bitsandbytes"
  author: ybelkada
  thumbnail: /blog/assets/96_hf_bitsandbytes_integration/Thumbnail_blue.png
  date: August 17, 2022
  tags:
    - nlp
    - llm
    - quantization

- local: vision-transformers
  title: "Deep Dive: Vision Transformers On Hugging Face Optimum Graphcore"
  author: juliensimon
  thumbnail: /blog/assets/97_vision_transformers/thumbnail.jpg
  date: August 18, 2022
  tags:
    - vision
    - graphcore

- local: deploy-vertex-ai
  title: "Deploying 🤗 ViT on Vertex AI"
  author: sayakpaul
  thumbnail: /blog/assets/97_vertex_ai/image1.png
  date: August 19, 2022
  tags:
    - guide
    - cv

- local: pretraining-bert
  title: "Pre-Train BERT with Hugging Face Transformers and Habana Gaudi"
  author: philschmid
  thumbnail: /blog/assets/99_pretraining_bert/thumbnail.png
  date: August 22, 2022
  tags:
    - nlp
    - partnerships
    - guide

- local: stable_diffusion
  title: "Stable Diffusion with 🧨 Diffusers"
  author: valhalla
  thumbnail: /blog/assets/98_stable_diffusion/thumbnail.png
  date: August 22, 2022
  tags:
  - guide
  - diffusion
  - nlp
  - text to image
  - clip
  - stable-diffusion
  - dalle

- local: spaces_3dmoljs
  title: "Visualize proteins on Hugging Face Spaces"
  author: duerrsimon
  thumbnail: /blog/assets/98_spaces_3dmoljs/thumbnail.png
  date: August 24, 2022
  tags:
    - research

- local: open_rail
  title: "OpenRAIL: Towards open and responsible AI licensing frameworks"
  author: CarlosMFerr
  thumbnail: /blog/assets/100_open_rail/100_open-rail.png
  date: August 31, 2022
  tags:
    - community

- local: train-decision-transformers
  title: "Train your first Decision Transformer"
  author: edbeeching
  thumbnail: /blog/assets/101_train-decision-transformers/thumbnail.gif
  date: September 08, 2022
  tags:
    - rl

- local: diffusers-2nd-month
  title: "What's new in Diffusers? 🎨"
  author: osanseviero
  thumbnail: /blog/assets/102_diffusers_2nd_month/inpainting.png
  date: September 12, 2022
  tags:
  - guide
  - diffusion
  - text_to_image
  - stable-diffusion

- local: megatron-training
  title: "How to train a Language Model with Megatron-LM"
  author: loubnabnl
  thumbnail: /blog/assets/100_megatron_training/thumbnail.png
  date: September 7, 2022
  tags:
    - guide
    - nlp

- local: bloom-inference-pytorch-scripts
  title: "Incredibly Fast BLOOM Inference with DeepSpeed and Accelerate"
  author: stas
  thumbnail: /blog/assets/bloom-inference-pytorch-scripts/thumbnail.png
  date: Sep 16, 2022
  tags:
    - nlp
    - llm
    - bloom
    - inference

- local: ethics-soc-1
  title: "Ethics and Society Newsletter #1"
  author: meg
  thumbnail: /blog/assets/103_ethics-soc-1/thumbnail.png
  date: Sep 22, 2022
  tags:
    - ethics

- local: setfit
  title: "SetFit: Efficient Few-Shot Learning Without Prompts"
  author: Unso
  thumbnail: /blog/assets/103_setfit/intel_hf_logo.png
  date: September 26, 2022
  tags:
    - research
    - nlp

- local: accelerate-large-models
  title: "How 🤗 Accelerate runs very large models thanks to PyTorch"
  author: sgugger
  thumbnail: /blog/assets/104_accelerate-large-models/thumbnail.png
  date: September 27, 2022
  tags:
    - guide
    - research
    - open-source-collab

- local: autotrain-image-classification
  title: "Image Classification with AutoTrain"
  author: NimaBoscarino
  thumbnail: /blog/assets/105_autotrain-image-classification/thumbnail.png
  date: Sep 28, 2022
  tags:
    - autotrain
    - cv
    - guide

- local: zero-shot-eval-on-the-hub
  title: "Very Large Language Models and How to Evaluate Them"
  author: mathemakitten
  thumbnail: /blog/assets/106_zero_shot_eval_on_the_hub/thumbnail.png
  date: Oct 3, 2022
  tags:
    - autotrain
    - research
    - nlp

- local: japanese-stable-diffusion
  title: "Japanese Stable Diffusion"
  author: mkshing
  thumbnail: /blog/assets/106_japanese_stable_diffusion/jsd_thumbnail.png
  date: Oct 5, 2022
  tags:
    - diffusion
    - nlp
    - text-to-image
    - clip
    - stable-diffusion

- local: introducing-doi
  title: "Introducing DOI: the Digital Object Identifier to Datasets and Models"
  author: sylvestre
  thumbnail: /blog/assets/107_launching_doi/thumbnail.jpeg
  date: Oct 7, 2022
  tags:
    - community

- local: bloom-inference-optimization
  title: "Optimization story: Bloom inference"
  author: Narsil
  thumbnail: /blog/assets/bloom-inference-pytorch-scripts/thumbnail.png
  date: Oct 12, 2022
  tags:
    - open-source-collab
    - community
    - research

- local: stable_diffusion_jax
  title: "Stable Diffusion in JAX/Flax 🚀"
  author: pcuenca
  thumbnail: /blog/assets/108_stable_diffusion_jax/thumbnail.png
  date: Oct 13, 2022
  tags:
    - guide
    - diffusion
    - nlp
    - text-to-image
    - clip
    - stable-diffusion
    - dalle

- local: inference-endpoints
  title: "Getting started with Hugging Face Inference Endpoints"
  author: julsimon
  thumbnail: /blog/assets/109_inference_endpoints/endpoints05.png
  date: Oct 14, 2022
  tags:
    - guide
    - cloud
    - inference

- local: mteb
  title: "MTEB: Massive Text Embedding Benchmark"
  author: Muennighoff
  thumbnail: /blog/assets/110_mteb/thumbnail.png
  date: Oct 19, 2022
  tags:
    - nlp
    - research
    - llm
- local: pytorch-ddp-accelerate-transformers
  title: "From PyTorch DDP to 🤗 Accelerate to 🤗 Trainer, mastery of distributed training with ease"
  author: muellerzr
  thumbnail: /blog/assets/111_pytorch_ddp_accelerate_transformers/thumbnail.png
  date: October 21, 2022
  tags:
    - guide
    - research
    - open-source-collab

- local: evaluating-llm-bias
  title: "Evaluating Language Model Bias with 🤗 Evaluate"
  author: sasha
  thumbnail: /blog/assets/112_evaluating-llm-bias/thumbnail.png
  date: Oct 24, 2022
  tags:
    - ethics
    - research
    - nlp

- local: openvino
  title: "Accelerate your models with 🤗 Optimum Intel and OpenVINO"
  author: echarlaix
  thumbnail: /blog/assets/113_openvino/thumbnail.png
  date: November 2, 2022
  tags:
    - hardware
    - intel
    - guide

- local: fine-tune-whisper
  title: "Fine-Tune Whisper with 🤗 Transformers"
  author: sanchit-gandhi
  thumbnail: /blog/assets/111_fine_tune_whisper/thumbnail.jpg
  date: Nov 3, 2022
  tags:
    - guide
    - audio

- local: dreambooth
  title: "Training Stable Diffusion with Dreambooth using 🧨 Diffusers"
  author: valhalla
  thumbnail: /blog/assets/sd_dreambooth_training/thumbnail.jpg
  date: November 7, 2022
  tags:
    - diffusers
    - stable-diffusion
    - dreambooth
    - fine-tuning
    - guide

- local: pricing-update
  title: "Introducing our new pricing"
  author: sbrandeis
  thumbnail: /blog/assets/114_pricing-update/thumbnail.png
  date: November 8, 2022
  tags:
    - announcement

- local: introducing-csearch
  title: "Generating Human-level Text with Contrastive Search in Transformers 🤗"
  author: yxuansu
  thumbnail: /blog/assets/115_introducing_contrastive_search/thumbnail.png
  date: Nov 8, 2022
  tags:
    - nlp
    - text generation
    - research

- local: sentiment-analysis-fhe
  title: "Sentiment Classification with Fully Homomorphic Encryption using Concrete ML"
  author: jfrery-zama
  thumbnail: /blog/assets/sentiment-analysis-fhe/thumbnail.png
  date: November 17, 2022
  tags:
    - guide
    - privacy
    - research
    - FHE

- local: arxiv
  title: "Hugging Face Machine Learning Demos on arXiv"
  author: abidlabs
  thumbnail: /blog/assets/arxiv/thumbnail.png
  date: Nov 17, 2022
  tags:
    - research
    - community

- local: ml-director-insights-4
  title: "Director of Machine Learning Insights [Part 4]"
  author: Violette
  thumbnail: /blog/assets/78_ml_director_insights/part4.png
  date: November 23, 2022
  tags:
    - community
    - research

- local: inference-update
  title: "An Overview of Inference Solutions on Hugging Face"
  author: julsimon
  thumbnail: /blog/assets/116_inference_update/widget.png
  date: Nov 21, 2022
  tags:
    - guide
    - inference

- local: document-ai
  title: "Accelerating Document AI"
  author: rajistics
  thumbnail: /blog/assets/112_document-ai/thumbnail.png
  date: Nov 21, 2022
  tags:
    - guide
    - expert-acceleration-program
    - case-studies

- local: diffusion-models-event
  title: "Diffusion Models Live Event"
  author: lewtun
  thumbnail: /blog/assets/diffusion-models-event/thumbnail.png
  date: Nov 25, 2022
  tags:
  - diffusion
  - nlp
  - text to image
  - clip
  - stable-diffusion
  - dalle

- local: interns-2023
  title: "We are hiring interns!"
  author: douwekiela
  thumbnail: /blog/assets/interns-2023/thumbnail.png
  date: November 29, 2022
  tags:
    - community
    - announcement

- local: vq-diffusion
  title: "VQ Diffusion with 🧨 Diffusers"
  author: williamberman
  thumbnail: /blog/assets/117_vq_diffusion/thumbnail.png
  date: November 30, 2022
  tags:
    - diffusers
    - diffusion
    - text-to-image

- local: time-series-transformers
  title: "Probabilistic Time Series Forecasting with 🤗 Transformers"
  author: nielsr
  thumbnail: /blog/assets/118_time-series-transformers/thumbnail.png
  date: December 1, 2022
  tags:
    - research
    - time-series

- local: diffusers-coreml
  title: "Using Stable Diffusion with Core ML on Apple Silicon"
  author: pcuenca
  thumbnail: /blog/assets/diffusers_coreml/thumbnail.png
  date: December 1, 2022
  tags:
    - coreml
    - diffusers
    - stable-diffusion
    - diffusion

- local: deep-learning-with-proteins
  title: "Deep Learning with Proteins"
  author: rocketknight1
  thumbnail: /blog/assets/119_deep_learning_with_proteins/folding_example.png
  date: December 2, 2022
  tags:
    - guide
    - fine-tuning

- local: elixir-bumblebee
  title: "From GPT2 to Stable Diffusion: Hugging Face arrives to the Elixir community"
  author: josevalim
  thumbnail: /blog/assets/120_elixir-bumblebee/thumbnail.png
  date: December 9, 2022
  tags:
    - elixir
    - transformers
    - stable-diffusion
    - nlp
    - open-source-collab

- local: rlhf
  title: "Illustrating Reinforcement Learning from Human Feedback (RLHF)"
  author: natolambert
  thumbnail: /blog/assets/120_rlhf/thumbnail.png
  date: December 9, 2022
  tags:
    - rlhf
    - rl
    - guide

- local: habana-gaudi-2-benchmark
  title: "Faster Training and Inference: Habana Gaudi®2 vs Nvidia A100 80GB"
  author: regisss
  thumbnail: /blog/assets/habana-gaudi-2-benchmark/thumbnail.png
  date: December 14, 2022
  tags:
    - partnerships
    - habana

- local: audio-datasets
  title: "A Complete Guide to Audio Datasets"
  author: sanchit-gandhi
  thumbnail: /blog/assets/116_audio_datasets/thumbnail.jpg
  date: Dec 15, 2022
  tags:
    - guide
    - audio

- local: ethics-soc-2
  title: "Ethics and Society Newsletter #2: Let's talk about bias!"
  author: yjernite
  thumbnail: /blog/assets/122_ethics_soc_2/thumbnail-solstice.png
  date: Dec 15, 2022
  tags:
    - ethics

- local: model-cards
  title: "Model Cards: Introducing HF Model documentation tools"
  author: Ezi
  thumbnail: /blog/assets/121_model-cards/thumbnail.png
  date: December 20, 2022
  tags:
    - community
    - research
    - ethics
    - guide

- local: clipseg-zero-shot
  title: "Zero-shot image segmentation with CLIPSeg"
  author: segments-tobias
  thumbnail: /blog/assets/123_clipseg-zero-shot/thumb.png
  date: December 21, 2022
  tags:
    - guide
    - partnerships
    - cv
    - clip

- local: intel-sapphire-rapids
  title: "Accelerating PyTorch Transformers with Intel Sapphire Rapids, part 1"
  author: juliensimon
  thumbnail: /blog/assets/124_intel_sapphire_rapids/02.png
  date: January 2, 2023
  tags:
    - guide
    - intel
    - hardware
    - partnerships

- local: ml-for-games-1
  title: "AI for Game Development: Creating a Farming Game in 5 Days. Part 1"
  author: dylanebert
  thumbnail: /blog/assets/124_ml-for-games/thumbnail.png
  date: January 2, 2023
  tags:
    - community
    - stable-diffusion
    - guide
    - game-dev

- local: intro-graphml
  title: "Introduction to Graph Machine Learning"
  author: clefourrier
  thumbnail: /blog/assets/125_intro-to-graphml/thumbnail.png
  date: January 3, 2023
  tags:
    - community
    - guide
    - graphs

- local: ml-for-games-2
  title: "AI for Game Development: Creating a Farming Game in 5 Days. Part 2"
  author: dylanebert
  thumbnail: /blog/assets/124_ml-for-games/thumbnail2.png
  date: January 9, 2023
  tags:
    - community
    - guide
    - game-dev

- local: image-similarity
  title: "Image Similarity with Hugging Face Datasets and Transformers"
  author: sayakpaul
  thumbnail: /blog/assets/image_similarity/thumbnail.png
  date: Jan 16, 2023
  tags:
    - guide
    - cv

- local: paddlepaddle
  title: "Welcome PaddlePaddle to the Hugging Face Hub"
  author: paddlepaddle
  guest: true
  thumbnail: /blog/assets/126_paddlepaddle/thumbnail.jpg
  date: January 17, 2023
  tags:
    - open-source-collab
    - nlp

- local: mask2former
  title: "Universal Image Segmentation with Mask2Former and OneFormer"
  author: nielsr
  thumbnail: /blog/assets/127_mask2former/thumbnail.png
  date: Jan 19, 2023
  tags:
    - cv
    - guide

- local: ml-for-games-3
  title: "3D Asset Generation: AI for Game Development #3"
  author: dylanebert
  thumbnail: /blog/assets/124_ml-for-games/thumbnail3.png
  date: January 20, 2023
  tags:
    - community
    - guide
    - game-dev

- local: optimum-onnxruntime-training
  title: "Optimum+ONNX Runtime - Easier, Faster training for your Hugging Face models"
  author: Jingya
  thumbnail: /blog/assets/optimum_onnxruntime-training/thumbnail.png
  date: January 24, 2023
  tags:
    - guide
    - community
    - onnxruntime

- local: dialog-agents
  title: "What Makes a Dialog Agent Useful?"
  author: nazneen
  thumbnail: /blog/assets/dialog-agents/thumbnail.png
  date: January 24, 2023
  tags:
    - rlhf
    - ChatGPT
    - cot
    - ift
    - sft

- local: lora
  title: "Using LoRA for Efficient Stable Diffusion Fine-Tuning"
  author: pcuenq
  thumbnail: /blog/assets/lora/thumbnail.png
  date: January 26, 2023
  tags:
    - diffusers
    - stable-diffusion
    - dreambooth
    - fine-tuning
    - guide

- local: ml-for-games-4
  title: "2D Asset Generation: AI for Game Development #4"
  author: dylanebert
  thumbnail: /blog/assets/124_ml-for-games/thumbnail4.png
  date: January 26, 2023
  tags:
    - community
    - guide
    - game-dev

- local: cv_state
  title: "The State of Computer Vision at Hugging Face 🤗"
  author: sayakpaul
  thumbnail: /blog/assets/cv_state/thumbnail.png
  date: January 30, 2023
  tags:
    - community
    - guide
    - cv

- local: vision_language_pretraining
  title: "A Dive into Pretraining Strategies for Vision-Language Models"
  author: adirik
  thumbnail: /blog/assets/128_vision_language_pretraining/thumbnail.png
  date: February 03, 2023
  tags:
    - cv
    - guide
    - multimodal

- local: intel-sapphire-rapids-inference
  title: "Accelerating PyTorch Transformers with Intel Sapphire Rapids, part 2"
  author: juliensimon
  thumbnail: /blog/assets/129_intel_sapphire_rapids_inference/01.png
  date: February 6, 2023
  tags:
    - guide
    - intel
    - hardware
    - partnerships

- local: aivsai
  title: "Introducing ⚔️ AI vs. AI ⚔️ a deep reinforcement learning multi-agents competition system"
  author: CarlCochet
  thumbnail: /blog/assets/128_aivsai/thumbnail.png
  date: February 07, 2023
  tags:
    - rl

- local: ml-for-games-5
  title: "Generating Stories: AI for Game Development #5"
  author: dylanebert
  thumbnail: /blog/assets/124_ml-for-games/thumbnail5.png
  date: February 07, 2023
  tags:
    - community
    - guide
    - game-dev

- local: speecht5
  title: "Speech Synthesis, Recognition, and More With SpeechT5"
  author: Matthijs
  thumbnail: /blog/assets/speecht5/thumbnail.png
  date: February 8, 2023
  tags:
    - guide
    - audio

- local: peft
  title: "🤗 PEFT: Parameter-Efficient Fine-Tuning of Billion-Scale Models on Low-Resource Hardware"
  author: smangrul
  thumbnail: /blog/assets/130_peft/thumbnail.png
  date: February 10, 2023
  tags:
    - guide
    - nlp
    - cv
    - multimodal
    - fine-tuning
    - community
    - dreambooth

- local: mantis-case-study
  title: "Why we’re switching to Hugging Face Inference Endpoints, and maybe you should too"
  author: mattupson
  guest: true
  thumbnail: /blog/assets/78_ml_director_insights/mantis1.png
  date: February 15, 2023
  tags:
    - case-studies

- local: blip-2
  title: "Zero-shot image-to-text generation with BLIP-2"
  author: MariaK
  thumbnail: /blog/assets/blip-2/thumbnail.png
  date: February 15, 2023
  tags:
    - guide
    - nlp
    - cv
    - multimodal

- local: aws-partnership
  title: "Hugging Face and AWS partner to make AI more accessible"
  author: jeffboudier
  thumbnail: /blog/assets/131_aws-partnership/aws-partnership-thumbnail.png
  date: February 21, 2023
  tags:
    - partnerships
    - aws
    - nlp
    - cv

- local: fast-mac-diffusers
  title: "Swift Diffusers: Fast Stable Diffusion for Mac"
  author: pcuenq
  thumbnail: /blog/assets/fast-mac-diffusers/thumbnail.png
  date: February 24, 2023
  tags:
    - coreml
    - diffusers
    - stable-diffusion
    - diffusion

- local: red-teaming
  title: "Red-Teaming Large Language Models"
  author: nazneen
  thumbnail: /blog/assets/red-teaming/thumbnail.png
  date: February 24, 2023
  tags:
    - llms
    - rlhf
    - red-teaming
    - chatgpt
    - safety
    - alignment


- local: classification-use-cases
  title: "How Hugging Face Accelerated Development of Witty Works Writing Assistant"
  author: Violette
  thumbnail: /blog/assets/78_ml_director_insights/witty-works.png
  date: March 1, 2023
  tags:
    - nlp
    - case-studies

- local: ethics-diffusers
  title: "Ethical guidelines for developing the Diffusers library"
  author: giadap
  thumbnail: /blog/assets/ethics-diffusers/thumbnail.png
  date: March 2, 2023
  tags:
    - ethics
    - diffusers

- local: controlnet
  title: "ControlNet in Diffusers 🧨"
  author: sayakpaul
  thumbnail: /blog/assets/controlnet/thumbnail.png
  date: March 3, 2023
  tags:
    - diffusers

- local: using-ml-for-disasters
  title: "Using Machine Learning to Aid Survivors and Race through Time"
  author: merve
  thumbnail: /blog/assets/using-ml-for-disasters/thumbnail.png
  date: March 3, 2023
  tags:
    - nlp
    - transformers
    - object-detection

- local: vit-align
  title: "New ViT and ALIGN Models From Kakao Brain"
  author: adirik
  thumbnail: /blog/assets/132_vit_align/thumbnail.png
  date: March 6, 2023
  tags:
    - cv
    - guide
    - partnerships
    - multimodal

- local: trl-peft
  title: "Fine-tuning 20B LLMs with RLHF on a 24GB consumer GPU"
  author: edbeeching
  thumbnail: /blog/assets/133_trl_peft/thumbnail.png
  date: March 9, 2023
  tags:
    - rl
    - rlhf
    - nlp

- local: informer
  title: "Multivariate Probabilistic Time Series Forecasting with Informer"
  author: elisim
  thumbnail: /blog/assets/134_informer/thumbnail.png
  date: March 10, 2023
  tags:
    - guide
    - research
    - time-series

- local: notebooks-hub
  title: "Jupyter X Hugging Face"
  author: davanstrien
  thumbnail: /blog/assets/135_notebooks-hub/before_after_notebook_rendering.png
  date: March 23, 2023
  tags:
    - partnerships
    - announcement

- local: train-your-controlnet
  title: "Train your ControlNet with diffusers"
  author: multimodalart
  thumbnail: /blog/assets/136_train-your-controlnet/thumbnail.png
  date: March 24, 2023
  tags:
    - guide
    - diffusion
    - stable-diffusion

- local: fl-with-flower
  title: "Federated Learning using Hugging Face and Flower"
  author: charlesbvll
  guest: true
  thumbnail: /blog/assets/fl-with-flower/thumbnail.png
  date: March 27, 2023
  tags:
    - nlp
    - transformers
    - guide
    - flower
    - federated-learning
    - fl
    - open-source-collab

- local: stable-diffusion-inference-intel
  title: "Accelerating Stable Diffusion Inference on Intel CPUs"
  author: juliensimon
  thumbnail: /blog/assets/136_stable_diffusion_inference_intel/01.png
  date: March 28, 2023
  tags:
    - hardware
    - intel
    - guide

- local: habana-gaudi-2-bloom
  title: "Fast Inference on Large Language Models: BLOOMZ on Habana Gaudi2 Accelerator"
  author: regisss
  thumbnail: /blog/assets/habana-gaudi-2-bloom/thumbnail.png
  date: March 28, 2023
  tags:
    - habana
    - partnerships
    - hardware
    - nlp
    - llm
    - bloom
    - inference

- local: ethics-soc-3
  title: "Ethics and Society Newsletter #3: Ethical Openness at Hugging Face"
  author: irenesolaiman
  thumbnail: /blog/assets/137_ethics_soc_3/ethics_3_thumbnail.png
  date: Mar 30, 2023
  tags:
    - ethics

- local: stackllama
  title: "StackLLaMA: A hands-on guide to train LLaMA with RLHF"
  author: edbeeching
  thumbnail: /blog/assets/138_stackllama/thumbnail.png
  date: April 5, 2023
  tags:
    - rl
    - rlhf
    - nlp

- local: snorkel-case-study
  title: "Snorkel AI x Hugging Face: unlock foundation models for enterprises"
  author: Violette
  thumbnail: /blog/assets/78_ml_director_insights/snorkel.png
  date: April 6, 2023
  tags:
    - case-studies

- local: owkin-substra
  title: "Creating Privacy Preserving AI with Substra"
  author: EazyAl
  thumbnail: /blog/assets/139_owkin-substra/thumbnail.png
  date: April 12, 2023
  tags:
    - cv
    - federated-learning
    - fl
    - open-source-collab

- local: graphml-classification
  title: "Graph Classification with Transformers"
  author: clefourrier
  thumbnail: /blog/assets/125_intro-to-graphml/thumbnail_classification.png
  date: April 14, 2023
  tags:
    - community
    - guide
    - graphs

- local: accelerate-transformers-with-inferentia2
  title: "Accelerating Hugging Face Transformers with AWS Inferentia2"
  author: philschmid
  thumbnail: /blog/assets/140_accelerate_transformers_with_inferentia2/thumbnail.png
  date: April 17, 2023
  tags:
    - partnerships
    - aws
    - nlp
    - cv

- local: unity-in-spaces
  title: "How to host a Unity game in a Space"
  author: dylanebert
  thumbnail: /blog/assets/124_ml-for-games/unity-in-spaces-thumbnail.png
  date: April 21, 2023
  tags:
    - community
    - guide
    - game-dev

- local: chinese-language-blog
  title: "Introducing HuggingFace blog for Chinese speakers: Fostering Collaboration with the Chinese AI community"
  author: xianbao
  thumbnail: /blog/assets/chinese-language-blog/thumbnail.png
  date: April 24, 2023
  tags:
    - partnerships
    - community

- local: databricks-case-study
  title: "Databricks ❤️ Hugging Face: up to 40% faster training and tuning of Large Language Models"
  author: alighodsi
  guest: true
  thumbnail: /blog/assets/78_ml_director_insights/databricks.png
  date: April 26, 2023
  tags:
    - case-studies

- local: tf_tpu
  title: "Training a language model with 🤗 Transformers using TensorFlow and TPUs"
  author: rocketknight1
  thumbnail: /blog/assets/tf_tpu_training/thumbnail.png
  date: April 27, 2023
  tags:
    - nlp
    - guide
    - tensorflow
    - tpu

- local: if
  title: "Running IF with 🧨 diffusers on a Free Tier Google Colab"
  author: williamberman
  thumbnail: /blog/assets/if/thumbnail.jpg
  date: April 26, 2023
  tags:
    - guide
    - diffusion

- local: unity-api
  title: "How to Install and Use the Hugging Face Unity API"
  author: dylanebert
  thumbnail: /blog/assets/124_ml-for-games/unity-api-thumbnail.png
  date: May 1, 2023
  tags:
    - community
    - guide
    - game-dev

- local: starcoder
  title: "StarCoder: A State-of-the-Art LLM for Code"
  author: lvwerra
  thumbnail: /blog/assets/141_starcoder/starcoder_thumbnail.png
  date: May 4, 2023
  tags:
    - nlp
    - community
    - research

- local: text-to-video
  title: "A Dive into Text-to-Video Models"
  author: adirik
  thumbnail: /blog/assets/140_text-to-video/thumbnail.png
  date: May 8, 2023
  tags:
    - multi-modal
    - cv
    - guide
    - diffusion
    - text-to-image
    - text-to-video

- local: starchat-alpha
  title: "Creating a Coding Assistant with StarCoder"
  author: lewtun
  thumbnail: /blog/assets/starchat_alpha/thumbnail.png
  date: May 9, 2023
  tags:
    - nlp
    - community
    - research

- local: assisted-generation
  title: "Assisted Generation: a new direction toward low-latency text generation"
  author: joaogante
  thumbnail: /blog/assets/assisted-generation/thumbnail.png
  date: May 11, 2023
  tags:
    - nlp
    - research

- local: rwkv
  title: "Introducing RWKV — An RNN with the advantages of a transformer"
  author: BlinkDL
  thumbnail: /blog/assets/142_rwkv/rwkv_thumbnail.png
  date: May 15, 2023
  tags:
    - nlp
    - community
    - research

- local: chatbot-amd-gpu
  title: "Run a Chatgpt-like Chatbot on a Single GPU with ROCm"
  thumbnail: /blog/assets/chatbot-amd-gpu/thumbnail.png
  author: andyll7772
  date: May 15, 2023
  tags:
    - guide
    - llm
    - nlp
    - inference
    - rocm

- local: generative-ai-models-on-intel-cpu
  title: "Smaller is better: Q8-Chat, an efficient generative AI experience on Xeon"
  thumbnail: /blog/assets/143_q8chat/thumbnail.png
  author: andyll7772
  date: May 16, 2023
  tags:
    - llm
    - nlp
    - inference
    - intel
    - quantization

- local: dedup
  title: "Large-scale Near-deduplication Behind BigCode"
  author: chenghao
  guest: true
  thumbnail: /blog/assets/dedup/thumbnail.png
  date: May 16, 2023
  tags:
    - bigcode
    - deduplication

- local: instruction-tuning-sd
  title: "Instruction-tuning Stable Diffusion with InstructPix2Pix"
  author: sayakpaul
  thumbnail: /blog/assets/instruction_tuning_sd/thumbnail.png
  date: May 23, 2023
  tags:
    - diffusers
    - diffusion
    - instruction-tuning
    - research
    - guide

- local: safetensors-security-audit
  title: "Safetensors audited as really safe and becoming the default"
  author: Narsil
  thumbnail: /blog/assets/142_safetensors_official/thumbnail.png
  date: May 23, 2023
  tags:
    - pickle
    - serialization
    - load times


- local: huggingface-and-ibm
  title: "Hugging Face and IBM partner on watsonx.ai, the next-generation enterprise studio for AI builders"
  author: juliensimon
  thumbnail: /blog/assets/144_ibm/01.png
  date: May 23, 2023
  tags:
    - cloud
    - ibm
    - partnership

- local: hugging-face-endpoints-on-azure
  title: "Hugging Face Collaborates with Microsoft to Launch Hugging Face Model Catalog on Azure"
  author: philschmid
  thumbnail: /blog/assets/75_hugging_face_endpoints_on_azure/01.jpg
  date: May 24, 2023
  tags:
    - cloud
    - azure
    - partnership

- local: 4bit-transformers-bitsandbytes
  title: "Making LLMs even more accessible with bitsandbytes, 4-bit quantization and QLoRA"
  author: ybelkada
  thumbnail: /blog/assets/96_hf_bitsandbytes_integration/Thumbnail_blue.png
  date: May 24, 2023
  tags:
    - transformers
    - quantization
    - bitsandbytes
    - 4bit

- local: train-optimize-sd-intel
  title: "Optimizing Stable Diffusion for Intel CPUs with NNCF and 🤗 Optimum"
  author: AlexKoff88
  thumbnail: /blog/assets/train_optimize_sd_intel/thumbnail.png
  date: May 25, 2023
  tags:
    - diffusers
    - cpu
    - intel
    - guide
    - quantization

- local: bertopic
  title: "Introducing BERTopic Integration with Hugging Face Hub"
  author: davanstrien
  thumbnail: /blog/assets/145_bertopic/logo.png
  date: May 31, 2023
  tags:
    - guide
    - open-source-collab
    - community

- local: sagemaker-huggingface-llm
  title: "Introducing the Hugging Face LLM Inference Container for Amazon SageMaker"
  author: philschmid
  thumbnail: /blog/assets/145_sagemaker-huggingface-llm/thumbnail.jpg
  date: May 31, 2023
  tags:
    - cloud
    - aws
    - partnership
    - guide

- local: cnil
  title: "Hugging Face Selected for the French Data Protection Agency Enhanced Support Program"
  author: yjernite
  thumbnail: /blog/assets/146_cnil-accompaniment/logo.png
  date: May 15, 2023
  tags:
    - ethics

- local: game-jam
  title: "Announcing the Open Source AI Game Jam 🎮"
  author: ThomasSimonini
  thumbnail: /blog/assets/145_gamejam/thumbnail.png
  date: June 1, 2023
  tags:
    - community

- local: unity-asr
  title: "AI Speech Recognition in Unity"
  author: dylanebert
  thumbnail: /blog/assets/124_ml-for-games/unity-asr-thumbnail.png
  date: June 2, 2023
  tags:
    - community
    - guide
    - game-dev

- local: falcon
  title: "The Falcon has landed in the Hugging Face ecosystem"
  author: lvwerra
  thumbnail: /blog/assets/147_falcon/falcon_thumbnail.jpg
  date: June 5, 2023
  tags:
    - nlp
    - community
    - research

- local: fasttext
  title: "Welcome fastText to the 🤗 Hub"
  author: sheonhan
  thumbnail: /blog/assets/147_fasttext/thumbnail.png
  date: June 6, 2023
  tags:
    - open-source-collab
    - nlp
    - partnerships

- local: hub-duckdb
  title: "DuckDB: run SQL queries on 50,000+ datasets on the Hugging Face Hub"
  author: stevhliu
  thumbnail: /blog/assets/hub_duckdb/hub_duckdb.png
  date: June 7, 2023
  tags:
    - guide

- local: hf-hub-glam-guide
  title: "The Hugging Face Hub for Galleries, Libraries, Archives and Museums"
  author: davanstrien
  thumbnail: /blog/assets/144_hf_hub_glam_guide/thumbnail.png
  date: June 12, 2023
  tags:
    - community
    - guide

- local: llm-leaderboard
  title: "Can foundation models label data like humans?"
  author: nazneen
  thumbnail: /blog/assets/llm-leaderboard/leaderboard-thumbnail.png
  date: June 12, 2023
  tags:
    - nlp
    - evaluation
    - leaderboard

- local: huggingface-and-amd
  title: "Hugging Face and AMD partner on accelerating state-of-the-art models for CPU and GPU platforms"
  author: juliensimon
  thumbnail: /blog/assets/148_huggingface_amd/01.png
  date: June 13, 2023
  tags:
    - hardware
    - amd
    - partnership

- local: content-guidelines-update
  title: "Announcing our new Content Guidelines and Policy"
  author: giadap
  thumbnail: /blog/assets/content-guidelines-blogpost/thumbnail.png
  date: June 15, 2023
  tags:
    - community
    - ethics

- local: livebook-app-deployment
  title: "Deploy Livebook notebooks as apps to Hugging Face Spaces"
  author: josevalim
  thumbnail: /blog/assets/120_elixir-bumblebee/thumbnail.png
  date: Jun 15, 2023
  tags:
    - elixir
    - notebooks
    - spaces
    - whisper

- local: fast-diffusers-coreml
  title: "Faster Stable Diffusion with Core ML on iPhone, iPad, and Mac"
  author: pcuenq
  thumbnail: /blog/assets/149_fast_diffusers_coreml/thumbnail.png
  date: June 15, 2023
  tags:
    - coreml
    - diffusers
    - stable-diffusion
    - diffusion
    - quantization

- local: autoformer
  title: "Yes, Transformers are Effective for Time Series Forecasting (+ Autoformer)"
  author: elisim
  thumbnail: /blog/assets/150_autoformer/thumbnail.png
  date: June 16, 2023
  tags:
    - guide
    - research
    - time-series

- local: policy-ntia-rfc
  title: "AI Policy @🤗: Response to the U.S. NTIA's Request for Comment on AI Accountability"
  author: yjernite
  thumbnail: /blog/assets/151_policy_ntia_rfc/us_policy_thumbnail.png
  date: June 20, 2023
  tags:
    - community
    - ethics

- local: mms_adapters
  title: "Fine-tuning MMS Adapter Models for Multi-Lingual ASR"
  author: patrickvonplaten
  thumbnail: /blog/assets/151_mms/mms_map.png
  date: June 19, 2023
  tags:
    - audio
    - research

- local: panel-on-hugging-face
  title: "Panel on Hugging Face"
  author: sophiamyang
  thumbnail: /blog/assets/panel-on-hugging-face/thumbnail.png
  date: June 22, 2023
  tags:
    - open-source-collab
    - panel
    - deployment
    - spaces
    - visualization
    - apps

- local: evaluating-mmlu-leaderboard
  title: "What's going on with the Open LLM Leaderboard?"
  author: clefourrier
  thumbnail: /blog/assets/evaluating-mmlu-leaderboard/thumbnail.png
  date: June 23, 2023
  tags:
    - community
    - research
    - nlp
    - evaluation
    - open-llm-leaderboard
    - leaderboard


- local: ethics-soc-4
  title: "Ethics and Society Newsletter #4: Bias in Text-to-Image Models"
  author:  sasha
  thumbnail: /blog/assets/152_ethics_soc_4/ethics_4_thumbnail.png
  date: June 26, 2023
  tags:
    - ethics

- local: bridgetower
  title: "Accelerating Vision-Language Models: BridgeTower on Habana Gaudi2"
  author: regisss
  thumbnail: /blog/assets/bridgetower/thumbnail.png
  date: June 29, 2023
  tags:
    - partnerships
    - multimodal
    - nlp
    - cv
    - hardware

- local: writer-case-study
  title: "Leveraging Hugging Face for complex generative AI use cases"
  author: jeffboudier
  thumbnail: /blog/assets/78_ml_director_insights/writer.png
  date: July 1, 2023
  tags:
    - case-studies

- local: text-to-webapp
  title: "Making a web app generator with open ML models"
  author: jbilcke-hf
  thumbnail: /blog/assets/153_text_to_webapp/thumbnail.jpg
  date: July 3, 2023
  tags:
    - guide
    - llm
    - apps

- local: inference-endpoints-llm
  title: "Deploy LLMs with Hugging Face Inference Endpoints"
  author: philschmid
  thumbnail: /blog/assets/155_inference_endpoints_llm/thumbnail.jpg
  date: July 4, 2023
  tags:
    - guide
    - llm
    - apps
    - inference

- local: ml-web-games
  title: "Making ML-powered web games with Transformers.js"
  author: Xenova
  thumbnail: /blog/assets/ml-web-games/thumbnail.png
  date: July 5, 2023
  tags:
    - game-dev
    - guide
    - web
    - javascript
    - transformers.js


- local: stable-diffusion-finetuning-intel
  title: "Fine-tuning Stable Diffusion models on Intel CPUs"
  author: juliensimon
  thumbnail: /blog/assets/stable-diffusion-finetuning-intel/dicoo_image.png
  date: July 14, 2023
  tags:
    - guide
    - intel
    - hardware
    - partnerships

- local: os-llms
  title: "Open-Source Text Generation & LLM Ecosystem at Hugging Face"
  author: merve
  thumbnail: /blog/assets/os_llms/thumbnail.png
  date: July 17, 2023
  tags:
    - LLM
    - inference
    - nlp

- local: ai-webtv
  title: "Building an AI WebTV"
  author: jbilcke-hf
  thumbnail: /blog/assets/156_ai_webtv/thumbnail.gif
  date: July 17, 2023
  tags:
    - text-to-video
    - guide

- local: llama2
  title: "Llama 2 is here - get it on Hugging Face"
  author: osanseviero
  thumbnail: /blog/assets/llama2/thumbnail.jpg
  date: July 18, 2023
  tags:
    - nlp
    - community
    - research
    - LLM

- local: diffusers-turns-1
  title: "Happy 1st anniversary 🤗 Diffusers!"
  author: stevhliu
  thumbnail: /blog/assets/diffusers-turns-1/diffusers-turns-1.png
  date: July 20, 2023
  tags:
    - community
    - open-source-collab
    - diffusion
    - diffusers

- local: game-jam-first-edition-results
  title: "Results of the Open Source AI Game Jam"
  author: ThomasSimonini
  thumbnail: /blog/assets/game-jam-first-edition-results/thumbnail.jpg
  date: July 21, 2023
  tags:
    - game-dev

- local: agents-js
  title: "Introducing Agents.js: Give tools to your LLMs using JavaScript"
  author: nsarrazin
  thumbnail: /blog/assets/agents-js/thumbnail.png
  date: July 24, 2023
  tags:
    - agents
    - javascript
    - web

- local: eu-ai-act-oss
  title: "AI Policy @🤗: Open ML Considerations in the EU AI Act"
  author: yjernite
  thumbnail: /blog/assets/eu_ai_act_oss/thumbnailEU.png
  date: July 24, 2023
  tags:
    - ethics

- local: stable-diffusion-xl-coreml
  title: "Stable Diffusion XL on Mac with Advanced Core ML Quantization"
  author: pcuenq
  thumbnail: /blog/assets/stable-diffusion-xl-coreml/thumbnail.png
  date: July 27, 2023
  tags:
    - coreml
    - stable-diffusion
    - stable-diffusion-xl
    - diffusers

- local: sd_distillation
  title: "Open-sourcing Knowledge Distillation Code and Weights of SD-Small and SD-Tiny"
  author: harishsegmind
  guest: true
  thumbnail: /blog/assets/distill_sd/thumbnail.png
  date: August 1, 2023
  tags:
    - stable-diffusion
    - research
    - diffusers

- local: 3d-assets
  title: "Practical 3D Asset Generation: A Step-by-Step Guide"
  author: dylanebert
  thumbnail: /blog/assets/124_ml-for-games/thumbnail-3d.jpg
  date: August 01, 2023
  tags:
    - community
    - guide
    - cv
    - diffusion
    - game-dev

- local: encrypted-llm
  title: "Towards Encrypted Large Language Models with FHE"
  author: RomanBredehoft
  guest: true
  thumbnail: /blog/assets/encrypted-llm/thumbnail.png
  date: August 02, 2023
  tags:
    - guide
    - privacy
    - research
    - FHE
    - llm

- local: huggy-lingo
  title: "Huggy Lingo: Using Machine Learning to Improve Language Metadata on the Hugging Face Hub"
  author: davanstrien
  thumbnail: /blog/assets/156_huggylingo/Huggy_Lingo.png
  date: August 2, 2023
  tags:
    - announcement
    - research

- local: run-musicgen-as-an-api
  title: "Deploy MusicGen in no time with Inference Endpoints"
  author: reach-vb
  thumbnail: /blog/assets/run-musicgen-as-an-api/thumbnail.png
  date: August 4, 2023
  tags:
    - audio
    - guide

- local: swift-coreml-llm
  title: "Releasing Swift Transformers: Run On-Device LLMs in Apple Devices"
  author: pcuenq
  thumbnail: /blog/assets/swift-coreml-llm/thumbnail.png
  date: August 8, 2023
  tags:
    - guide
    - coreml
    - llm
    - swift

- local: dpo-trl
  title: "Fine-tune Llama 2 with DPO"
  author: kashif
  thumbnail: /blog/assets/157_dpo_trl/dpo_thumbnail.png
  date: August 8, 2023
  tags:
    - rl
    - rlhf
    - nlp

- local: deploy-deepfloydif-using-bentoml
  title: "Deploying Hugging Face Models with BentoML: DeepFloyd IF in Action"
  author: Sherlockk
  guest: true
  thumbnail: /blog/assets/deploy-deepfloydif-using-bentoml/thumbnail.png
  date: August 9, 2023
  tags:
    - deployment
    - open-source-collab
    - bentoml
    - guide
    - diffusers

- local: optimizing-bark
  title: "Optimizing Bark using 🤗 Transformers"
  author: ylacombe
  thumbnail: /blog/assets/bark_optimization/thumbnail.png
  date: August 9, 2023
  tags:
    - text-to-speech
    - optimization
    - benchmark
    - bark

- local: aws-marketplace
  title: "Hugging Face Platform on the AWS Marketplace: Pay with your AWS Account"
  author: philschmid
  thumbnail: /blog/assets/158_aws_marketplace/thumbnail.jpg
  date: August 10, 2023
  tags:
    - guide
    - announcement
    - partnerships
    - aws

- local: idefics
  title: "Introducing IDEFICS: An Open Reproduction of State-of-the-art Visual Language Model"
  author: VictorSanh
  thumbnail: /blog/assets/idefics/thumbnail.png
  date: August 22, 2023
  tags:
    - research
    - nlp
    - cv

- local: safecoder
  title: "Introducing SafeCoder"
  author: jeffboudier
  thumbnail: /blog/assets/159_safecoder/thumbnail.jpg
  date: August 22, 2023
  tags:
    - announcement
    - partnerships
    - vmware
    - bigcode

- local: gptq-integration
  title: "Making LLMs lighter with AutoGPTQ and transformers"
  author: marcsun13
  thumbnail: /blog/assets/159_autogptq_transformers/thumbnail.jpg
  date: August 23, 2023
  tags:
    - llm
    - optimization
    - quantization

- local: password-git-deprecation
  title: "Deprecation of Git Authentication using password"
  author: Sylvestre
  thumbnail: /blog/assets/password-git-deprecation/thumbnail.png
  date: August 25, 2023
  tags:
    - announcement
    - security

- local: codellama
  title: "Code Llama: Llama 2 learns to code"
  author: philschmid
  thumbnail: /blog/assets/160_codellama/thumbnail.jpg
  date: August 25, 2023
  tags:
    - nlp
    - community
    - research
    - LLM

- local: audioldm2
  title: "AudioLDM 2, but faster ⚡️"
  author: sanchit-gandhi
  thumbnail: /blog/assets/161_audioldm2/thumbnail.png
  date: Aug 30, 2023
  tags:
    - guide
    - audio
    - diffusers
    - diffusion

- local: fetch-case-study
  title: "Fetch Cuts ML Processing Latency by 50% Using Amazon SageMaker & Hugging Face"
  author: Violette
  thumbnail: /blog/assets/78_ml_director_insights/fetch.png
  date: September 1, 2023
  tags:
    - case-studies

- local: falcon-180b
  title: "Spread Your Wings: Falcon 180B is here"
  author: philschmid
  thumbnail: /blog/assets/162_falcon_180b/thumbnail.jpg
  date: September 6, 2023
  tags:
    - nlp
    - community
    - research
    - LLM

- local: t2i-sdxl-adapters
  title: "Efficient Controllable Generation for SDXL with T2I-Adapters"
  author: Adapter
  guest: true
  thumbnail: /blog/assets/t2i-sdxl-adapters/thumbnail.png
  date: September 8, 2023
  tags:
    - guide
    - collaboration
    - diffusers
    - diffusion

- local: safecoder-vs-closed-source-code-assistants
  title: "SafeCoder vs. Closed-source Code Assistants"
  author: julsimon
  thumbnail: /blog/assets/safecoder-vs-closed-source-code-assistants/image.png
  date: September 11, 2023
  tags:
    - bigcode

- local: overview-quantization-transformers
  title: "Overview of natively supported quantization schemes in 🤗 Transformers"
  author: ybelkada
  thumbnail: /blog/assets/163_overview_quantization_transformers/thumbnail.jpg
  date: September 12, 2023
  tags:
    - llm
    - optimization
    - quantization
    - comparison
    - bitsandbytes
    - gptq

- local: ram-efficient-pytorch-fsdp
  title: "Fine-tuning Llama 2 70B using PyTorch FSDP"
  author: smangrul
  thumbnail: /blog/assets/160_fsdp_llama/thumbnail.jpg
  date: September 13, 2023
  tags:
    - llm
    - guide
    - nlp

- local: wuerstchen
  title: "Introducing Würstchen: Fast Diffusion for Image Generation"
  author: dome272
  thumbnail: /blog/assets/wuerstchen/thumbnail.jpg
  date: September 13, 2023
  tags:
    - diffusion
    - diffusers
    - text-to-image

- local: optimize-llm
  title: "Optimizing your LLM in production"
  author: patrickvonplaten
  thumbnail: /blog/assets/163_optimize_llm/optimize_llm.png
  date: Sep 15, 2023
  tags:
    - nlp
    - research
    - LLM

- local: object-detection-leaderboard
  title: "Object Detection Leaderboard"
  author: rafaelpadilla
  guest: true
  thumbnail: /blog/assets/object-detection-leaderboard/thumbnail.png
  date: September 18, 2023
  tags:
    - community
    - guide
    - cv
    - leaderboard
    - evaluation

- local: gaussian-splatting
  title: "Introduction to 3D Gaussian Splatting"
  author: dylanebert
  thumbnail: /blog/assets/124_ml-for-games/thumbnail-gaussian-splatting.png
  date: September 18, 2023
  tags:
    - community
    - guide
    - cv
    - game-dev

- local: rocketmoney-case-study
  title: "Rocket Money x Hugging Face: Scaling Volatile ML Models in Production"
  author: nicokuzak
  guest: true
  thumbnail: /blog/assets/78_ml_director_insights/rocketmoney.png
  date: September 19, 2023
  tags:
    - case-studies

- local: inference-pro
  title: "Inference for PROs"
  author: osanseviero
  thumbnail: /blog/assets/inference_pro/thumbnail.png
  date: September 22, 2023
  tags:
    - community
    - guide
    - inference
    - api
    - llm
    - stable-diffusion

- local: llama-sagemaker-benchmark
  title: "Llama 2 on Amazon SageMaker a Benchmark"
  author: philschmid
  thumbnail: /blog/assets/llama_sagemaker_benchmark/thumbnail.jpg
  date: September 26, 2023
  tags:
    - guide
    - inference
    - llm
    - aws

- local: Llama2-for-non-engineers
  title: "Non-engineers guide: Train a LLaMA 2 chatbot"
  author: 2legit2overfit
  thumbnail: /blog/assets/78_ml_director_insights/tuto.png
  date: September 28, 2023
  tags:
    - guide
    - community
    - nlp

- local: trl-ddpo
  title: "Finetune Stable Diffusion Models with DDPO via TRL"
  author: metric-space
  guest: true
  thumbnail: /blog/assets/166_trl_ddpo/thumbnail.png
  date: September 29, 2023
  tags:
    - guide
    - diffusers
    - rl
    - rlhf

- local: ethics-soc-5
  title: "Ethics and Society Newsletter #5: Hugging Face Goes To Washington and Other Summer 2023 Musings"
  author: meg
  thumbnail: /blog/assets/164_ethics-soc-5/thumbnail.png
  date: September 29, 2023
  tags:
    - ethics

- local: ai-comic-factory
  title: "Deploying the AI Comic Factory using the Inference API"
  author: jbilcke-hf
  thumbnail: /blog/assets/165_ai_comic_factory/thumbnail.jpg
  date: October 2, 2023
  tags:
    - guide
    - inference
    - api
    - llm
    - stable-diffusion

- local: chat-templates
  title: "Chat Templates: An End to the Silent Performance Killer"
  author: rocketknight1
  thumbnail: /blog/assets/chat-templates/thumbnail.png
  date: October 3, 2023
  tags:
    - LLM
    - nlp
    - community

- local: sdxl_jax
  title: "Accelerating Stable Diffusion XL Inference with JAX on Cloud TPU v5e"
  author: pcuenq
  thumbnail: /blog/assets/sdxl-jax/thumbnail.jpg
  date: October 3, 2023
  tags:
    - sdxl
    - jax
    - stable diffusion
    - guide
    - tpu
    - google

- local: ort-accelerating-hf-models
  title: "Accelerating over 130,000 Hugging Face models with ONNX Runtime"
  author: sschoenmeyer
  thumbnail: /blog/assets/ort_accelerating_hf_models/thumbnail.png
  date: October 4, 2023
  tags:
    - open-source-collab
    - onnxruntime
    - onnx
    - inference

- local: gradio-lite
  title: "Gradio-Lite: Serverless Gradio Running Entirely in Your Browser"
  author: abidlabs
  thumbnail: /blog/assets/167_gradio_lite/thumbnail.png
  date: October 19, 2023
  tags:
    - gradio
    - open-source
    - serverless

- local: simple_sdxl_optimizations
  title: "Exploring simple optimizations for SDXL"
  author: sayakpaul
  thumbnail: /blog/assets/simple_sdxl_optimizations/thumbnail.png
  date: October 24, 2023
  tags:
    - diffusers
    - guide
    - sdxl

- local: the_n_implementation_details_of_rlhf_with_ppo
  title: "The N Implementation Details of RLHF with PPO"
  author: vwxyzjn
  thumbnail: /blog/assets/167_the_n_implementation_details_of_rlhf_with_ppo/thumbnail.png
  date: October 24, 2023
  tags:
    - research
    - rl
    - rlhf

- local: inference-endpoints-embeddings
  title: "Deploy Embedding Models with Hugging Face Inference Endpoints"
  author: philschmid
  thumbnail: /blog/assets/168_inference_endpoints_embeddings/thumbnail.jpg
  date: October 24, 2023
  tags:
    - guide
    - llm
    - apps
    - inference

- local: scalable-data-inspection
  title: "Interactively explore your Huggingface dataset with one line of code"
  author: sps44
  thumbnail: /blog/assets/scalable-data-inspection/thumbnail.png
  date: October 25, 2023
  tags:
    - open-source-collab
    - visualization
    - data inspection

- local: personal-copilot
  title: "Personal Copilot: Train Your Own Coding Assistant"
  author: smangrul
  thumbnail: /blog/assets/170_personal_copilot/thumbnail.png
  date: October 27, 2023
  tags:
    - bigcode
    - llm
    - nlp
    - inference
    - guide

- local: researcher-dataset-sharing
  title: "Creating open machine learning datasets? Share them on the Hugging Face Hub!"
  author: davanstrien
  thumbnail: /blog/assets/researcher-dataset-sharing/thumbnail.png
  date: October 30, 2023
  tags:
    - community
    - research
    - datasets
    - guide

- local: regions
  title: "Introducing Storage Regions on the HF Hub"
  author: julien-c
  thumbnail: /blog/assets/172_regions/thumbnail.png
  date: November 3, 2023
  tags:
    - announcement
    - enterprise
    - hub

- local: Lora-for-sequence-classification-with-Roberta-Llama-Mistral
  title: "Comparing the Performance of LLMs: A Deep Dive into Roberta, Llama 2, and Mistral for Disaster Tweets Analysis with Lora"
  author: mehdiiraqui
  thumbnail: /blog/assets/Lora-for-sequence-classification-with-Roberta-Llama-Mistral/Thumbnail.png
  date: November 7, 2023
  tags:
    - nlp
    - guide
    - llm
    - peft

- local: prodigy-hf
  title: "Introducing Prodigy-HF: a direct integration with Hugging Face"
  author: koaning
  thumbnail: /blog/assets/171_prodigy_hf/thumbnail.png
  date: November 7, 2023
  tags:
    - community
    - nlp
    - datasets
    - guide

- local: inferentia-llama2
  title: "Make your llama generation time fly with AWS Inferentia2"
  author: dacorvo
  thumbnail: /blog/assets/inferentia-llama2/thumbnail.png
  date: November 7, 2023
  tags:
    - guide
    - text-generation
    - llama2
    - aws

- local: lcm_lora
  title: "SDXL in 4 steps with Latent Consistency LoRAs"
  author: pcuenq
  thumbnail: /blog/assets/lcm_sdxl/lcm_thumbnail.png
  date: November 9, 2023
  tags:
    - sdxl
    - lcm
    - stable diffusion
    - guide

- local: leaderboard-drop-dive
  title: "Open LLM Leaderboard: DROP deep dive"
  author: clefourrier
  thumbnail: /blog/assets/evaluating-mmlu-leaderboard/thumbnail.png
  date: December 1, 2023
  tags:
    - community
    - research
    - nlp
    - evaluation
    - open-llm-leaderboard
    - leaderboard

- local: lora-adapters-dynamic-loading
  title: "Goodbye cold boot - how we made LoRA inference 300% faster"
  author: raphael-gl
  thumbnail: /blog/assets/171_load_lora_adapters/thumbnail3.png
  date: December 5, 2023
  tags:
    - diffusers
    - lora
    - models
    - inference
    - stable-diffusion

- local: optimum-nvidia
  title: "Optimum-NVIDIA - Unlock blazingly fast LLM inference in just 1 line of code"
  author: laikh-nvidia
  thumbnail: /blog/assets/optimum_nvidia/hf_nvidia_banner.png
  date: December 5, 2023
  tags:
    - llm
    - nvidia
    - llama
    - inference
    - optimum

- local: setfit-absa
  title: "SetFitABSA: Few-Shot Aspect Based Sentiment Analysis using SetFit"
  author: ronenlap
  guest: true
  thumbnail: /blog/assets/setfit-absa/intel_hf_logo_2.png
  date: December 6, 2023
  tags:
    - research
    - nlp

- local: huggingface-and-optimum-amd
  title: "AMD + 🤗: Large Language Models Out-of-the-Box Acceleration with AMD GPU"
  author: huggingface-team
  thumbnail: /blog/assets/optimum_amd/amd_hf_logo_fixed.png
  date: December 5, 2023
  tags:
    - llm
    - amd
    - llama
    - inference
    - optimum
    - rocm
    - text-generation

- local: moe
  title: "Mixture of Experts Explained"
  author: osanseviero
  thumbnail: /blog/assets/moe/thumbnail.png
  date: December 11, 2023
  tags:
    - moe
    - nlp
    - llm
    - guide

- local: mixtral
  title: "Welcome Mixtral - a SOTA Mixture of Experts on Hugging Face"
  author: lewtun
  thumbnail: /blog/assets/mixtral/thumbnail.jpg
  date: December 11, 2023
  tags:
    - mixtral
    - moe
    - nlp
    - llm
    - transformers


- local: 2023-in-llms
  title: "2023, year of open LLMs"
  thumbnail: /blog/assets/cv_state/thumbnail.png
  author: clefourrier
  date: December 18, 2023
  tags:
    - research
    - nlp
    - llm
    - guide

- local: whisper-speculative-decoding
  title: "Speculative Decoding for 2x Faster Whisper Inference"
  author: sanchit-gandhi
  thumbnail: /blog/assets/whisper-speculative-decoding/thumbnail.png
  date: Dec 20, 2023
  tags:
    - guide
    - audio
    - transformers

- local: sdxl_lora_advanced_script
  title: "LoRA training scripts of the world, unite!"
  author: LinoyTsaban
  thumbnail: /blog/assets/dreambooth_lora_sdxl/thumbnail.png
  date: January 2, 2024
  tags:
    - guide
    - collaboration
    - diffusers
    - diffusion
    - lora
    - dreambooth
    - stable-diffusion
    - fine-tuning
    - community
    - sdxl

- local: amused
  title: "Welcome aMUSEd: Efficient Text-to-Image Generation"
  author: Isamu136
  guest: true
  thumbnail: /blog/assets/amused/thumbnail.png
  date: January 4, 2024
  tags:
    - guide
    - vision
    - research
    - diffusers

- local: unsloth-trl
  title: "Faster fine-tuning using TRL & Unsloth"
  author: danielhanchen
  guest: true
  thumbnail: /blog/assets/hf_unsloth/thumbnail.png
  date: Jan 10, 2024
  tags:
    - sft
    - optimization
    - llm
    - qlora

- local: leaderboards-on-the-hub-vectara
  title: "A guide to setting up your own Hugging Face leaderboard: an end-to-end example with Vectara's hallucination leaderboard"
  author: ofermend
  guest: true
  thumbnail: /blog/assets/leaderboards-on-the-hub/thumbnail.png
  date: Jan 12, 2024
  tags:
      - leaderboard
      - guide
      - collaboration
      - community

- local: sdxl_ort_inference
  title: "Accelerating SD Turbo and SDXL Turbo Inference with ONNX Runtime and Olive"
  author: sschoenmeyer
  guest: true
  thumbnail: /blog/assets/optimum_onnxruntime-training/thumbnail.png
  date: Jan 15, 2024
  tags:
    - stable-diffusion
    - diffusion
    - onnxruntime
    - optimum
    - collaboration
    - community

- local: pref-tuning
  title: "Preference Tuning LLMs with Direct Preference Optimization Methods"
  author: kashif
  thumbnail: /blog/assets/pref-tuning/thumbnail.jpg
  date: Jan 18, 2024
  tags:
    - rl
    - rlhf
    - nlp
    - research

- local: patchtsmixer
  title: "PatchTSMixer in HuggingFace"
  author: ajati
  guest: true
  thumbnail: /blog/assets/patchtsmixer/thumbnail.jpeg
  date: January 19, 2024
  tags:
    - guide
    - research
    - time-series

- local: fine-tune-w2v2-bert
  title: "Fine-Tune W2V2-Bert for low-resource ASR with 🤗 Transformers"
  author: ylacombe
  thumbnail: /blog/assets/fine-tune-w2v2-bert/w2v_thumbnail.png
  date: January 19, 2024
  tags:
    - guide
    - audio
    - asr
    - low-resource

- local: open-source-llms-as-agents
  title: "Open-source LLMs as LangChain Agents"
  author: m-ric
  thumbnail: /blog/assets/open-source-llms-as-agents/thumbnail_open_source_agents.png
  date: January 24, 2024
  tags:
    - mixtral
    - zephyr
    - solar
    - llama2
    - nlp
    - llm
    - agents
    - langchain
    - benchmark

- local: gcp-partnership
  title: "Hugging Face and Google partner for open AI collaboration"
  author: jeffboudier
  thumbnail: /blog/assets/173_gcp-partnership/thumbnail.jpg
  date: January 25, 2024
  tags:
    - partnerships
    - gcp
    - hardware

<<<<<<< HEAD
- local: leaderboards-on-the-hub-hallucinations
  title: "The Hallucinations Leaderboard, an open effort to measure hallucinations in Large Language Models"
  author: pminervini
  guest: true
  thumbnail: /blog/assets/leaderboards-on-the-hub/thumbnail.png
  date: January 25, 2024
=======

- local: leaderboards-on-the-hub-decodingtrust
  title: "An Introduction to AI Secure LLM Safety Leaderboard"
  author: danielz01
  guest: true
  thumbnail: /blog/assets/leaderboards-on-the-hub/thumbnail.png
  date: January 26, 2024
>>>>>>> 53775c52
  tags:
    - leaderboard
    - guide
    - collaboration
<<<<<<< HEAD
    - community
=======
    - research
>>>>>>> 53775c52
<|MERGE_RESOLUTION|>--- conflicted
+++ resolved
@@ -3333,28 +3333,27 @@
     - gcp
     - hardware
 
-<<<<<<< HEAD
-- local: leaderboards-on-the-hub-hallucinations
-  title: "The Hallucinations Leaderboard, an open effort to measure hallucinations in Large Language Models"
-  author: pminervini
-  guest: true
-  thumbnail: /blog/assets/leaderboards-on-the-hub/thumbnail.png
-  date: January 25, 2024
-=======
-
 - local: leaderboards-on-the-hub-decodingtrust
   title: "An Introduction to AI Secure LLM Safety Leaderboard"
   author: danielz01
   guest: true
   thumbnail: /blog/assets/leaderboards-on-the-hub/thumbnail.png
   date: January 26, 2024
->>>>>>> 53775c52
   tags:
     - leaderboard
     - guide
     - collaboration
-<<<<<<< HEAD
-    - community
-=======
-    - research
->>>>>>> 53775c52
+    - research
+
+
+- local: leaderboards-on-the-hub-hallucinations
+  title: "The Hallucinations Leaderboard, an Open Effort to Measure Hallucinations in Large Language Models"
+  author: pminervini
+  guest: true
+  thumbnail: /blog/assets/leaderboards-on-the-hub/thumbnail.png
+  date: January 29, 2024
+  tags:
+    - leaderboard
+    - guide
+    - collaboration
+    - research