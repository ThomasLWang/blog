# "thumbnail" attribute can be GIFs while in the blogpost itself it's better if it's a simple bitmap (because it will be used as a social thumbnail)
# make sure to optimize your "thumbnail" img with tinypng.com
- local: how-to-train
  title: How to train a new language model from scratch using Transformers and Tokenizers
  thumbnail: /blog/assets/01_how-to-train/how-to-train_blogpost.png
  author: julien-c
  date: February 14, 2020
  tags:
    - guide
    - nlp

- local: how-to-generate
  title: "How to generate text: using different decoding methods for language generation with Transformers"
  author: patrickvonplaten
  thumbnail: /blog/assets/02_how-to-generate/thumbnail.png
  date: March, 2020
  tags:
    - guide
    - nlp

- external: https://huggingface.co/zero-shot
  title: "Zero Shot Topic Classification"
  author: joeddav
  date: May 29, 2020
  tags:
    - research
    - nlp

- external: https://huggingface.co/calculator
  title: "How Big Should My Language Model Be?"
  author: teven
  date: June 8, 2020
  tags:
    - research
    - nlp

- external: https://yjernite.github.io/lfqa.html
  title: "Long Form Question Answering with ELI5"
  author: yjernite
  date: June 17, 2020
  tags:
    - guide
    - nlp

- local: reformer
  title: "The Reformer - Pushing the limits of language modeling"
  author: patrickvonplaten
  thumbnail: /blog/assets/03_reformer/thumbnail.png
  date: July 3, 2020
  tags:
    - research
    - nlp

- local: pytorch_block_sparse
  title: Block Sparse Matrices for Smaller and Faster Language Models
  author: madlag
  thumbnail: /blog/assets/04_pytorch_block_sparse/thumbnail.png
  date: Sep 10, 2020
  tags:
    - research
    - nlp

- external: https://huggingface.co/rag
  title: "Retrieval Augmented Generation (RAG)"
  author: yjernite
  date: September 28, 2020
  tags:
    - guide
    - nlp

- local: encoder-decoder
  title: "Transformer-based Encoder-Decoder Models"
  author: patrickvonplaten
  thumbnail: /blog/assets/05_encoder_decoder/thumbnail.png
  date: October 10, 2020
  tags:
    - research
    - nlp

- local: ray-tune
  title: "Hyperparameter Search with Transformers and Ray Tune"
  thumbnail: /blog/assets/06_ray_tune/ray-hf.jpg
  author: ray-project
  guest: true
  date: November 2, 2020
  tags:
    - open-source-collab
    - nlp

- local: porting-fsmt
  title: "Porting fairseq wmt19 translation system to transformers"
  thumbnail: /blog/assets/07_porting_fsmt/thumbnail.png
  author: stas
  date: November 3, 2020
  tags:
    - open-source-collab
    - nlp

- local: warm-starting-encoder-decoder
  title: "Leveraging Pre-trained Language Model Checkpoints for Encoder-Decoder Models"
  author: patrickvonplaten
  thumbnail: /blog/assets/08_warm_starting_encoder_decoder/thumbnail.png
  date: November 09, 2020
  tags:
    - guide
    - nlp

- local: accelerated-inference
  title: How we sped up transformer inference 100x for 🤗 API customers
  author: Narsil
  thumbnail: /blog/assets/09_accelerated_inference/thumbnail.png
  date: January 18, 2021
  tags:
    - analysis
    - nlp

- local: zero-deepspeed-fairscale
  title: "Fit More and Train Faster With ZeRO via DeepSpeed and FairScale"
  author: stas
  thumbnail: /blog/assets/11_zero_deepspeed_fairscale/zero-partitioning.png
  date: January 19, 2021
  tags:
    - guide

- local: tf-serving
  title: "Faster TensorFlow models in Hugging Face Transformers"
  author: jplu
  thumbnail: /blog/assets/10_tf-serving/thumbnail.png
  date: January 26, 2021
  tags:
    - guide
    - nlp

- local: pytorch-xla
  title: "Hugging Face on PyTorch / XLA TPUs"
  thumbnail: /blog/assets/13_pytorch_xla/pytorch_xla_thumbnail.png
  author: jysohn23
  guest: true
  date: February 9, 2021
  tags:
    - open-source-collab

- local: ray-rag
  title: "Retrieval Augmented Generation with Huggingface Transformers and Ray"
  thumbnail: /blog/assets/12_ray_rag/ray_arch_updated.png
  author: amogkam
  guest: true
  date: February 10, 2021
  tags:
    - open-source-collab
    - nlp

- local: simple-considerations
  title: "Simple considerations for simple people building fancy neural networks"
  author: VictorSanh
  thumbnail: /blog/assets/13_simple-considerations/henry-co-3coKbdfnAFg-unsplash.jpg
  date: February 25, 2021
  tags:
    - guide

- local: long-range-transformers
  title: "Hugging Face Reads, Feb. 2021 - Long-range Transformers"
  author: VictorSanh
  thumbnail: /blog/assets/14_long_range_transformers/EfficientTransformerTaxonomy.png
  date: March 09, 2021
  tags:
    - research
    - nlp

- local: fine-tune-wav2vec2-english
  title: "Fine-Tune Wav2Vec2 for English ASR with 🤗 Transformers"
  author: patrickvonplaten
  thumbnail: /blog/assets/15_fine_tune_wav2vec2/wav2vec2.png
  date: March 12, 2021
  tags:
    - guide
    - audio

- local: how-to-deploy-a-pipeline-to-google-clouds
  title: "My Journey to a serverless transformers pipeline on Google Cloud"
  author: Maxence
  guest: true
  date: March 18, 2021
  tags:
    - guide

- local: the-partnership-amazon-sagemaker-and-hugging-face
  title: "The Partnership: Amazon SageMaker and Hugging Face"
  author: philschmid
  thumbnail: /blog/assets/17_the_partnership_amazon_sagemaker_and_hugging_face/thumbnail.png
  date: March 23, 2021
  tags:
    - partnerships
    - aws

- local: big-bird
  title: "Understanding BigBird's Block Sparse Attention"
  thumbnail: /blog/assets/18_big_bird/block-sparse-attn.gif
  author: vasudevgupta
  guest: true
  date: March 31, 2021
  tags:
    - community
    - research
    - nlp

- external: https://huggingface.co/blog/how_many_data_points
  title: "How many data points is a prompt worth?"
  author: teven
  date: April 5, 2021
  tags:
    - research
    - nlp

- local: sagemaker-distributed-training-seq2seq
  title: "Distributed Training: Train BART/T5 for Summarization using 🤗 Transformers and Amazon SageMaker"
  author: philschmid
  thumbnail: /blog/assets/19_sagemaker_distributed_training_seq2seq/thumbnail.png
  date: April 8, 2021
  tags:
    - guide
    - partnerships
    - aws
    - nlp

- local: accelerate-library
  title: Introducing 🤗 Accelerate
  thumbnail: /blog/assets/20_accelerate_library/accelerate_diff.png
  author: sgugger
  date: April 16, 2021
  tags:
    - guide

- local: bert-cpu-scaling-part-1
  title: "Scaling-up BERT Inference on CPU (Part 1)"
  thumbnail: /blog/assets/21_bert_cpu_scaling_part_1/imgs/numa_set.png
  author: mfuntowicz
  date: April 20, 2021
  tags:
    - guide
    - nlp
    - partnerships
    - intel

- local: gradio
  title: "Using & Mixing Hugging Face Models with Gradio 2.0"
  author: abidlabs
  thumbnail: /blog/assets/22_gradio/gradio.png
  guest: true
  date: May 25, 2021
  tags:
    - open-source-collab
    - guide

- local: few-shot-learning-gpt-neo-and-inference-api
  title: "Few-shot learning in practice: GPT-NEO and the 🤗 Accelerated Inference API"
  author: philschmid
  thumbnail: /blog/assets/22_few_shot_learning_gpt_neo_and_inference_api/few-shot-prompt.png
  date: June 3, 2021
  tags:
    - guide
    - nlp

- local: sentence-transformers-in-the-hub
  title: "Sentence Transformers in the 🤗 Hub"
  author: nreimers
  date: June 28, 2021
  tags:
    - open-source-collab
    - nlp

- local: deploy-hugging-face-models-easily-with-amazon-sagemaker
  title: "Deploy Hugging Face models easily with Amazon SageMaker"
  author: philschmid
  date: July 8, 2021
  tags:
    - guide
    - partnerships
    - aws

- local: spacy
  title: "Welcome spaCy to the 🤗 Hub"
  author: osanseviero
  thumbnail: /blog/assets/23_spacy/thumbnail.png
  date: July 13, 2021
  tags:
    - open-source-collab
    - nlp

- local: collaborative-training
  title: "Deep Learning over the Internet: Training Language Models Collaboratively"
  author: mryab
  guest: true
  thumbnail: /blog/assets/24_sahajBERT/thumbnail.png
  date: July 15, 2021
  tags:
    - research

- local: hardware-partners-program
  title: "Introducing Optimum: The Optimization Toolkit for Transformers at Scale"
  author: mfuntowicz
  thumbnail: /blog/assets/25_hardware_partners_program/carbon_inc_quantizer.png
  date: September 14, 2021
  tags:
    - guide

- local: graphcore
  title: "Hugging Face and Graphcore partner for IPU-optimized Transformers"
  author: sallydoherty
  guest: true
  thumbnail: /blog/assets/26_graphcore-ipu/thumbnail.png
  date: September 14, 2021
  tags:
    - graphcore
    - partnerships

- local: summer-at-huggingface
  title: "Summer at Hugging Face ☀️"
  author: huggingface
  thumbnail: /blog/assets/27_summer_at_huggingface/thumbnail.png
  date: September 24, 2021
  tags:
    - community

- local: gradio-spaces
  title: "Showcase Your Projects in Spaces using Gradio"
  author: merve
  thumbnail: /blog/assets/28_gradio-spaces/thumbnail.png
  date: October 5, 2021
  tags:
    - guide

- local: streamlit-spaces
  title: "Hosting your Models and Datasets on Hugging Face Spaces using Streamlit"
  author: merve
  thumbnail: /blog/assets/29_streamlit-spaces/thumbnail.png
  date: October 5, 2021
  tags:
    - guide

- local: fine-tune-clip-rsicd
  title: "Fine tuning CLIP with Remote Sensing (Satellite) images and captions"
  author: arampacha
  guest: true
  thumbnail: /blog/assets/30_clip_rsicd/clip-rsicd-header-image.png
  date: October 13, 2021
  tags:
    - community
    - cv
    - nlp

- local: the-age-of-ml-as-code
  title: "The Age of Machine Learning As Code Has Arrived"
  author: juliensimon
  thumbnail: /blog/assets/31_age_of_ml_as_code/01_entreprise_ml.png
  date: October 20, 2021
  tags:
    - analysis

- local: 1b-sentence-embeddings
  title: "Train a Sentence Embedding Model with 1B Training Pairs"
  author: asi
  guest: true
  thumbnail: /blog/assets/32_1b_sentence_embeddings/model.png
  date: October 25, 2021
  tags:
    - community
    - nlp

- local: large-language-models
  title: "Large Language Models: A New Moore's Law?"
  author: juliensimon
  thumbnail: /blog/assets/33_large_language_models/01_model_size.jpg
  date: October 26, 2021
  tags:
    - analysis
    - nlp

- local: course-launch-event
  title: "Course Launch Community Event"
  author: sgugger
  thumbnail: /blog/assets/34_course_launch/speakers_day1.png
  date: October 26, 2021
  tags:
    - community
    - nlp

- local: bert-cpu-scaling-part-2
  title: "Scaling up BERT-like model Inference on modern CPU - Part 2"
  author: mfuntowicz
  thumbnail: /blog/assets/35_bert_cpu_scaling_part_2/openmp.png
  date: November 4, 2021
  tags:
    - partnerships
    - intel
    - guide
    - nlp

- local: fine-tune-xlsr-wav2vec2
  title: "Fine-tuning XLS-R for Multi-Lingual ASR with 🤗 Transformers"
  author: patrickvonplaten
  thumbnail: /blog/assets/16_fine_tune_xlsr_wav2vec2/xlsr_wav2vec2.png
  date: November 15, 2021
  tags:
    - guide
    - audio

- local: accelerating-pytorch
  title: "Accelerating PyTorch distributed fine-tuning with Intel technologies"
  author: juliensimon
  thumbnail: /blog/assets/36_accelerating_pytorch/03_two_nodes.png
  date: November 19, 2021
  tags:
    - guide

- local: data-measurements-tool
  title: "Introducing the Data Measurements Tool: an Interactive Tool for Looking at Datasets"
  author: sasha
  thumbnail: /blog/assets/37_data-measurements-tool/basics_scroll.gif
  date: November 29, 2021
  tags:
    - research

- local: graphcore-getting-started
  title: "Getting Started with Hugging Face Transformers for IPUs with Optimum"
  author: internetoftim
  guest: true
  thumbnail: /blog/assets/38_getting_started_graphcore/graphcore_1.png
  date: November 30, 2021
  tags:
    - partnerships
    - graphcore
    - guide

- local: snowball-fight
  title: "Introducing Snowball Fight ☃️, our First ML-Agents Environment"
  author: ThomasSimonini
  thumbnail: /blog/assets/39_introducing_snowball_fight/snowballfight.gif
  date: December 2, 2021
  tags:
    - research
    - rl

- local: codeparrot
  title: "Training CodeParrot 🦜 from Scratch"
  author: lvwerra
  thumbnail: /blog/assets/40_codeparrot/thumbnail.png
  date: December 8, 2021
  tags:
    - guide
    - research
    - nlp

- local: perceiver
  title: "Perceiver IO: a scalable, fully-attentional model that works on any modality"
  author: nielsr
  thumbnail: /blog/assets/41_perceiver/thumbnail.png
  date: December 15, 2021
  tags:
    - research
    - guide
    - nlp
    - audio
    - cv

- local: gradio-joins-hf
  title: "Gradio joins Hugging Face!"
  author: abidlabs
  thumbnail: /blog/assets/42_gradio_joins_hf/thumbnail.png
  date: December 21, 2021
  tags:
    - community
    - open-source-collab

- local: autonlp-prodigy
  title: "Active Learning with AutoNLP and Prodigy"
  author: abhishek
  thumbnail: /blog/assets/43_autonlp_prodigy/thumbnail.png
  date: December 23, 2021
  tags:
    - research
    - partnerships
    - nlp

- local: gptj-sagemaker
  title: "Deploy GPT-J 6B for inference using  Hugging Face Transformers and Amazon SageMaker"
  author: philschmid
  thumbnail: /blog/assets/45_gptj_sagemaker/thumbnail.png
  date: January 11, 2022
  tags:
    - partnerships
    - aws
    - guide
    - nlp

- local: wav2vec2-with-ngram
  title: "Boost Wav2Vec2 with n-gram LM in 🤗 Transformers"
  author: patrickvonplaten
  thumbnail: /blog/assets/44_boost_wav2vec2_ngram/wav2vec2_ngram.png
  date: January 12, 2022
  tags:
    - research
    - guide
    - audio

- local: infinity-cpu-performance
  title: "Case Study: Millisecond Latency using Hugging Face Infinity and modern CPUs"
  author: philschmid
  thumbnail: /blog/assets/46_infinity_cpu_performance/thumbnail.png
  date: January 13, 2022
  tags:
    - analysis

- local: sb3
  title: "Welcome Stable-baselines3 to the Hugging Face Hub 🤗"
  author: ThomasSimonini
  thumbnail: /blog/assets/47_sb3/thumbnail.png
  date: January 21, 2022
  tags:
    - open-source-collab
    - rl

- local: searching-the-hub
  title: "Supercharged Searching on the Hugging Face Hub"
  author: muellerzr
  thumbnail: /blog/assets/48_hubsearch/thumbnail.png
  date: January 25, 2022
  tags:
    - guide

- local: asr-chunking
  title: "Making automatic speech recognition work on large files with Wav2Vec2 in 🤗 Transformers"
  author: Narsil
  thumbnail: /blog/assets/49_asr_chunking/thumbnail.png
  date: February 1, 2022
  tags:
    - guide
    - research
    - audio

- local: sentiment-analysis-python
  title: "Getting Started with Sentiment Analysis using Python"
  author: FedericoPascual
  thumbnail: /blog/assets/50_sentiment_python/thumbnail.png
  date: February 2, 2022
  tags:
    - sentiment-analysis
    - nlp
    - guide

- local: fine-tune-vit
  title: "Fine-Tune ViT for Image Classification with 🤗 Transformers"
  author: nateraw
  thumbnail: /blog/assets/51_fine_tune_vit/vit-thumbnail.jpg
  date: February 11, 2022
  tags:
    - guide
    - cv

- local: bert-101
  title: "BERT 101 🤗 State Of The Art NLP Model Explained"
  author: britneymuller
  thumbnail: /blog/assets/52_bert_101/thumbnail.jpg
  date: March 2, 2022
  tags:
    - guide
    - nlp

- local: constrained-beam-search
  title: "Guiding Text Generation with Constrained Beam Search in 🤗 Transformers"
  author: cwkeam
  guest: true
  thumbnail: /blog/assets/53_constrained_beam_search/thumbnail.png
  date: March 11, 2022
  tags:
    - guide
    - nlp

- local: image-search-datasets
  title: "Image search with 🤗 datasets"
  author: davanstrien
  thumbnail: /blog/assets/54_image_search_datasets/spaces_image_search.jpg
  date: March 16, 2022
  tags:
    - cv

- local: bert-inferentia-sagemaker
  title: "Accelerate BERT inference with Hugging Face Transformers and AWS inferentia"
  author: philschmid
  thumbnail: /blog/assets/55_bert_inferentia_sagemaker/thumbnail.png
  date: March 16, 2022
  tags:
    - partnerships
    - aws
    - guide
    - nlp

- local: fine-tune-segformer
  title: "Fine-Tune a Semantic Segmentation Model with a Custom Dataset"
  author: segments-tobias
  thumbnail: /blog/assets/56_fine_tune_segformer/thumb.png
  date: March 17, 2022
  tags:
    - guide
    - partnerships
    - cv

- local: ai-residency
  title: "Announcing the 🤗 AI Research Residency Program"
  author: douwekiela
  thumbnail: /blog/assets/57_ai_residency/residency-thumbnail.jpg
  date: March 22, 2022
  tags:
    - community
    - research

- local: meg-mitchell-interview
  title: "Machine Learning Experts - Meg Mitchell Interview"
  author: britneymuller
  thumbnail: /blog/assets/57_meg_mitchell_interview/thumbnail.png
  date: March 23, 2022
  tags:
    - expert-acceleration-program
    - ml-experts

- local: decision-transformers
  title: "Introducing Decision Transformers on Hugging Face 🤗"
  author: edbeeching
  thumbnail: /blog/assets/58_decision-transformers/thumbnail.jpg
  date: March 28, 2022
  tags:
    - open-source-collab
    - guide
    - rl

- local: transformers-design-philosophy
  title: "Don't repeat yourself - 🤗 Transformers Design Philosophy"
  author: patrickvonplaten
  thumbnail: /blog/assets/59_transformers_philosophy/transformers.png
  date: April 5, 2022
  tags:
    - community

- local: habana
  title: "Habana Labs and Hugging Face Partner to Accelerate Transformer Model Training"
  author: susanlansing
  thumbnail: /blog/assets/60_habana/habana.png
  date: April 12, 2022
  tags:
    - partnerships

- local: lewis-tunstall-interview
  title: "Machine Learning Experts - Lewis Tunstall Interview"
  author: britneymuller
  thumbnail: /blog/assets/60_lewis_tunstall_interview/thumbnail.png
  date: April 13, 2022
  tags:
    - expert-acceleration-program
    - ml-experts

- local: carbon-emissions-on-the-hub
  title: "CO2 Emissions and the 🤗 Hub: Leading the Charge"
  author: sasha
  thumbnail: /blog/assets/60_carbon_emissions_on_the_hub/thumbnail.jpg
  date: April 22, 2022
  tags:
    - community
    - guide

- local: supercharge-customer-service-with-machine-learning
  title: "Supercharged Customer Service with Machine Learning"
  author: patrickvonplaten
  thumbnail: /blog/assets/61_supercharged_customer_service_with_nlp/thumbnail.png
  date: April 25, 2022
  tags:
    - guide
    - nlp

- local: education
  title: "Introducing Hugging Face for Education"
  author: Violette
  thumbnail: /blog/assets/61_education/thumbnail.png
  date: April 25, 2022
  tags:
    - community

- local: getting-started-habana
  title: "Getting Started with Transformers on Habana Gaudi"
  author: juliensimon
  thumbnail: /blog/assets/61_getting_started_habana/thumbnail.png
  date: April 26, 2022
  tags:
    - partnerships
    - guide

- local: ml-director-insights
  title: "Director of Machine Learning Insights [Series]"
  author: britneymuller
  thumbnail: /blog/assets/61_ml_director_insights/thumbnail.png
  date: April 27, 2022
  tags:
    - community
    - research

- local: opinion-classification-with-kili
  title: "Opinion Classification with Kili and HuggingFace AutoTrain"
  author: alperiox
  guest: true
  thumbnail: /blog/assets/59_opinion-classification-with-kili/thumbnail.png
  date: April 28, 2022
  tags:
    - guide

- local: pytorch-fsdp
  title: "Accelerate Large Model Training using PyTorch Fully Sharded Data Parallel"
  author: smangrul
  thumbnail: /blog/assets/62_pytorch_fsdp/fsdp-thumbnail.png
  date: May 2, 2022
  tags:
    - guide

- local: deep-rl-intro
  title: "An Introduction to Deep Reinforcement Learning"
  author: ThomasSimonini
  thumbnail: /blog/assets/63_deep_rl_intro/thumbnail.png
  date: May 4, 2022
  tags:
    - rl

- local: fastai
  title: "Welcome fastai to the Hugging Face Hub"
  author: espejelomar
  thumbnail: /blog/assets/64_fastai/fastai_hf_blog.png
  date: May 6, 2022
  tags:
    - guide
    - open-source-collab
    - community

- local: series-c
  title: "We Raised $100 Million for Open & Collaborative Machine Learning 🚀"
  author: The Hugging Face Team
  thumbnail: /blog/assets/65_series_c/thumbnail.jpg
  date: May 9, 2022
  tags:
    - news

- local: optimum-inference
  title: "Accelerated Inference with Optimum and Transformers Pipelines"
  author: philschmid
  thumbnail: /blog/assets/66_optimum_inference/thumbnail.png
  date: May 10, 2022
  tags:
    - guide
    - community

- local: ambassadors
  title: "Student Ambassador Program's call for applications is open!"
  author: Violette
  thumbnail: /blog/assets/67_ambassadors/thumbnail.png
  date: May 13, 2022
  tags:
    - community

- local: ml-director-insights-2
  title: "Director of Machine Learning Insights [Part 2: SaaS Edition]"
  author: britneymuller
  thumbnail: /blog/assets/67_ml_director_insights/thumbnail.png
  date: May 13, 2022
  tags:
    - community
    - research

- local: gradio-blocks
  title: "Gradio 3.0 is Out!"
  author: abidlabs
  thumbnail: /blog/assets/68_gradio_blocks/block-party.png
  date: May 16, 2022
  tags:
    - community
    - open-source-collab

- local: fellowship
  title: "Announcing the Hugging Face Fellowship Program"
  author: espejelomar
  thumbnail: /blog/assets/62_fellowship/fellowship-thumbnail.png
  date: May 17, 2022
  tags:
    - community

- local: sasha-luccioni-interview
  title: "Machine Learning Experts - Sasha Luccioni Interview"
  author: britneymuller
  thumbnail: /blog/assets/69_sasha_luccioni_interview/thumbnail.png
  date: May 17, 2022
  tags:
    - expert-acceleration-program
    - ml-experts

- local: deep-rl-q-part1
  title: "An Introduction to Q-Learning Part 1"
  author: ThomasSimonini
  thumbnail: /blog/assets/70_deep_rl_q_part1/thumbnail.gif
  date: May 18, 2022
  tags:
    - rl

- local: ethical-charter-multimodal
  title: "Putting ethical principles at the core of research lifecycle"
  author: SaulLu
  thumbnail: /blog/assets/71_ethical-charter/thumbnail.jpg
  date: May 19, 2022
  tags:
    - research
    - nlp
    - audio
    - cv

- local: sempre-health-eap-case-study
  title: "How Sempre Health is leveraging the Expert Acceleration Program to accelerate their ML roadmap"
  author: federicopascual
  thumbnail: /blog/assets/70_sempre_health/thumbnail.jpg
  date: May 19, 2022
  tags:
    - expert-acceleration-program
    - case-study

- local: deep-rl-q-part2
  title: "An Introduction to Q-Learning Part 2"
  author: ThomasSimonini
  thumbnail: /blog/assets/73_deep_rl_q_part2/thumbnail.gif
  date: May 20, 2022
  tags:
    - rl

- local: tapex
  title: "Efficient Table Pre-training without Real Data: An Introduction to TAPEX"
  author: SivilTaram
  thumbnail: /blog/assets/74_tapex/thumbnail.png
  guest: true
  date: May 23, 2022
  tags:
    - research
    - nlp
    - community

- local: hugging-face-endpoints-on-azure
  title: "Hugging Face Collaborates with Microsoft to Launch Hugging Face Endpoints on Azure"
  author: juliensimon
  thumbnail: /blog/assets/75_hugging_face_endpoints_on_azure/01.png
  date: May 24, 2022
  tags:
    - launch
    - cloud
    - azure

- local: community-update
  title: "Introducing Pull Requests and Discussions 🥳"
  author: victor
  thumbnail: /blog/assets/76_community_update/thumbnail.png
  date: May 25, 2022
  tags:
    - launch

- local: graphcore-update
  title: "Graphcore and Hugging Face Launch New Lineup of IPU-Ready Transformers"
  author: sallydoherty
  thumbnail: /blog/assets/77_graphcore-update/graphcore_update.png
  date: May 26, 2022
  tags:
    - graphcore
    - partnerships

- local: deep-rl-dqn
  title: "Deep Q-Learning with Atari"
  author: ThomasSimonini
  thumbnail: /blog/assets/78_deep_rl_dqn/thumbnail.gif
  date: June 7, 2022
  tags:
  - rl

- local: annotated-diffusion
  title: "The Annotated Diffusion Model"
  author: nielsr
  thumbnail: /blog/assets/78_annotated-diffusion/thumbnail.png
  date: June 7, 2022
  tags:
  - guide
  - diffusion
  - stable-diffusion

- external: https://huggingface.co/spaces/loubnabnl/code-generation-models
  title: "Code generation with Hugging Face"
  author: loubnabnl
  thumbnail: /blog/assets/79_code_generation_space/code_generation.png
  date: June 8, 2022
  tags:
    - guide
    - research
    - nlp

- external: https://huggingface.co/spaces/sentence-transformers/Sentence_Transformers_for_semantic_search
  title: "Using Sentence Transformers for semantic search"
  author: espejelomar
  thumbnail: /blog/assets/79_st_semantic_search/thumbnail.png
  date: June 10, 2022
  tags:
  - nlp
  - guide

- local: ml-director-insights-3
  title: "Director of Machine Learning Insights [Part 3: Finance Edition]"
  author: britneymuller
  thumbnail: /blog/assets/78_ml_director_insights/thumbnail.png
  date: June 14, 2022
  tags:
    - community
    - research

- local: intel
  title: "Intel and Hugging Face Partner to Democratize Machine Learning Hardware Acceleration"
  author: juliensimon
  thumbnail: /blog/assets/80_intel/01.png
  date: June 15, 2022
  tags:
    - hardware
    - intel
    - guide

- local: convert-transformers-to-onnx
  title: "Convert Transformers to ONNX with Hugging Face Optimum"
  author: philschmid
  thumbnail: /blog/assets/81_convert_transformers_to_onnx/thumbnail.png
  date: June 22, 2022
  tags:
    - guide
    - community
    - hardware

- local: getting-started-with-embeddings
  title: "Getting Started With Embeddings"
  author: espejelomar
  thumbnail: /blog/assets/80_getting_started_with_embeddings/thumbnail.png
  date: June 23, 2022
  tags:
  - guide
  - nlp

- local: eval-on-the-hub
  title: "Announcing Evaluation on the Hub"
  author: douwekiela
  thumbnail: /blog/assets/82_eval_on_the_hub/thumbnail.png
  date: June 28, 2022
  tags:
  - community
  - launch
  - guide

- local: accelerate-deepspeed
  title: "Accelerate Large Model Training using DeepSpeed"
  author: smangrul
  thumbnail: /blog/assets/83_accelerate_deepspeed/deepspeed-thumbnail.png
  date: June 28, 2022
  tags:
  - guide

- local: your-first-ml-project
  title: "Liftoff! How to get started with your first ML project 🚀"
  author: nimaboscarino
  thumbnail: /blog/assets/84_first_ml_project/thumbnail.png
  date: June 29, 2022
  tags:
    - guide

- local: deep-rl-pg
  title: "Policy Gradient with PyTorch"
  author: ThomasSimonini
  thumbnail: /blog/assets/85_policy_gradient/thumbnail.gif
  date: June 30, 2022
  tags:
  - rl

- local: sentiment-analysis-twitter
  title: "Getting Started with Sentiment Analysis on Twitter"
  author: FedericoPascual
  thumbnail: /blog/assets/85_sentiment_analysis_twitter/thumbnail.png
  date: July 7, 2022
  tags:
    - sentiment-analysis
    - nlp
    - guide

- local: bloom
  title: "Introducing The World's Largest Open Multilingual Language Model: BLOOM"
  author: BigScience
  thumbnail: /blog/assets/86_bloom/thumbnail.png
  date: July 12, 2022
  tags:
    - open-source-collab
    - community
    - research

- local: playlist-generator
  title: "Building a Playlist Generator with Sentence Transformers"
  author: NimaBoscarino
  thumbnail: /blog/assets/87_playlist_generator/thumbnail.png
  date: July 13, 2022
  tags:
    - nlp
    - guide

- local: bloom-megatron-deepspeed
  title: "The Technology Behind BLOOM Training"
  author: stas
  thumbnail: /blog/assets/86_bloom_megatron_deepspeed/thumbnail.png
  date: July 14, 2022
  tags:
    - nlp
    - llm

- local: mnist-adversarial
  title: "How to train your model dynamically using adversarial data"
  author: chrisjay
  thumbnail: /blog/assets/88_mnist_adversarial/mnist-adversarial.png
  date:  July 16, 2022
  tags:
  - mnist
  - adversarial
  - guide

- local: deep-rl-a2c
  title: "Advantage Actor Critic (A2C)"
  author: ThomasSimonini
  thumbnail: /blog/assets/89_deep_rl_a2c/thumbnail.gif
  date: July 22, 2022
  tags:
  - rl

- local: tf-serving-vision
  title: "Deploying TensorFlow Vision Models in Hugging Face with TF Serving"
  author: sayakpaul
  thumbnail: /blog/assets/90_tf_serving_vision/thumbnail.png
  date: July 25, 2022
  tags:
    - guide
    - cv

- local: tf-xla-generate
  title: "Faster Text Generation with TensorFlow and XLA"
  author: joaogante
  thumbnail: /blog/assets/91_tf_xla_generate/thumbnail.png
  date: July 27, 2022
  tags:
    - nlp
    - guide

- local: datasets-docs-update
  title: "Introducing new audio and vision documentation in 🤗 Datasets"
  author: stevhliu
  thumbnail: /blog/assets/87_datasets-docs-update/thumbnail.gif
  date: July 28, 2022
  tags:
    - audio
    - cv
    - community
    - announcement

- local: us-national-ai-research-resource
  title: "AI Policy @🤗: Comments on U.S. National AI Research Resource Interim Report"
  author: irenesolaiman
  thumbnail: /blog/assets/92_us_national_ai_research_resource/nairr_thumbnail.png
  date: August 1, 2022
  tags:
    - community

- local: nystromformer
  title: "Nyströmformer, Approximating self-attention in linear time and memory via the Nyström method"
  author: novice03
  thumbnail: /blog/assets/86_nystromformer/thumbnail.png
  date: August 2, 2022
  tags:
    - research
    - nlp

- local: introducing-private-hub
  title: "Introducing the Private Hub: A New Way to Build With Machine Learning"
  author: FedericoPascual
  thumbnail: /blog/assets/92_introducing_private_hub/thumbnail.png
  date: August 3, 2022
  tags:
    - announcement
    - private hub

- local: deep-rl-ppo
  title: "Proximal Policy Optimization (PPO)"
  author: ThomasSimonini
  thumbnail: /blog/assets/93_deep_rl_ppo/thumbnail.png
  date: August 5, 2022
  tags:
  - rl


- local: how-to-train-sentence-transformers
  title: "Train and Fine-Tune Sentence Transformers Models"
  author: espejelomar
  thumbnail: /blog/assets/95_training_st_models/thumbnail.png
  date: August 10, 2022
  tags:
  - guide
  - nlp


- local: deploy-tfserving-kubernetes
  title: "Deploying 🤗 ViT on Kubernetes with TF Serving"
  author: chansung
  thumbnail: /blog/assets/94_tf_serving_kubernetes/thumb.png
  date: August 11, 2022
  tags:
    - guide
    - cv

- local: tensorflow-philosophy
  title: "Hugging Face's TensorFlow Philosophy"
  author: rocketknight1
  thumbnail: /blog/assets/96_tensorflow_philosophy/thumbnail.png
  date: August 12, 2022
  tags:
    - nlp
    - cv
    - guide

- local: skops
  title: Introducing Skops
  author: merve
  thumbnail: /blog/assets/94_skops/introducing_skops.png
  date: August 12, 2022
  tags:
    - open-source-collab
    - scikit-learn
    - announcement
    - guide

- local: hf-bitsandbytes-integration
  title: "A Gentle Introduction to 8-bit Matrix Multiplication for transformers at scale using transformers, accelerate and bitsandbytes"
  author: ybelkada
  thumbnail: /blog/assets/96_hf_bitsandbytes_integration/Thumbnail_blue.png
  date: August 17, 2022
  tags:
    - nlp
    - llm
    - quantization

- local: vision-transformers
  title: "Deep Dive: Vision Transformers On Hugging Face Optimum Graphcore"
  author: juliensimon
  thumbnail: /blog/assets/97_vision_transformers/thumbnail.jpg
  date: August 18, 2022
  tags:
    - vision
    - graphcore

- local: deploy-vertex-ai
  title: "Deploying 🤗 ViT on Vertex AI"
  author: sayakpaul
  thumbnail: /blog/assets/97_vertex_ai/image1.png
  date: August 19, 2022
  tags:
    - guide
    - cv

- local: pretraining-bert
  title: "Pre-Train BERT with Hugging Face Transformers and Habana Gaudi"
  author: philschmid
  thumbnail: /blog/assets/99_pretraining_bert/thumbnail.png
  date: August 22, 2022
  tags:
    - nlp
    - partnerships
    - guide

- local: stable_diffusion
  title: "Stable Diffusion with 🧨 Diffusers"
  author: valhalla
  thumbnail: /blog/assets/98_stable_diffusion/thumbnail.png
  date: August 22, 2022
  tags:
  - guide
  - diffusion
  - nlp
  - text to image
  - clip
  - stable-diffusion
  - dalle

- local: spaces_3dmoljs
  title: "Visualize proteins on Hugging Face Spaces"
  author: duerrsimon
  thumbnail: /blog/assets/98_spaces_3dmoljs/thumbnail.png
  date: August 24, 2022
  tags:
    - research

- local: open_rail
  title: "OpenRAIL: Towards open and responsible AI licensing frameworks"
  author: CarlosMFerr
  thumbnail: /blog/assets/100_open_rail/100_open-rail.png
  date: August 31, 2022
  tags:
    - community

- local: train-decision-transformers
  title: "Train your first Decision Transformer"
  author: edbeeching
  thumbnail: /blog/assets/101_train-decision-transformers/thumbnail.gif
  date: September 08, 2022
  tags:
    - rl

- local: diffusers-2nd-month
  title: "What's new in Diffusers? 🎨"
  author: osanseviero
  thumbnail: /blog/assets/102_diffusers_2nd_month/inpainting.png
  date: September 12, 2022
  tags:
  - guide
  - diffusion
  - text_to_image
  - stable-diffusion

- local: megatron-training
  title: "How to train a Language Model with Megatron-LM"
  author: loubnabnl
  thumbnail: /blog/assets/100_megatron_training/thumbnail.png
  date: September 7, 2022
  tags:
    - guide
    - nlp

- local: bloom-inference-pytorch-scripts
  title: "Incredibly Fast BLOOM Inference with DeepSpeed and Accelerate"
  author: stas
  thumbnail: /blog/assets/bloom-inference-pytorch-scripts/thumbnail.png
  date: Sep 16, 2022
  tags:
    - nlp
    - llm
    - bloom
    - inference

- local: ethics-soc-1
  title: "Ethics and Society Newsletter #1"
  author: meg
  thumbnail: /blog/assets/103_ethics-soc-1/thumbnail.png
  date: Sep 22, 2022
  tags:
    - ethics

- local: setfit
  title: "SetFit: Efficient Few-Shot Learning Without Prompts"
  author: Unso
  thumbnail: /blog/assets/103_setfit/intel_hf_logo.png
  date: September 26, 2022
  tags:
    - research
    - nlp

- local: accelerate-large-models
  title: "How 🤗 Accelerate runs very large models thanks to PyTorch"
  author: sgugger
  thumbnail: /blog/assets/104_accelerate-large-models/thumbnail.png
  date: September 27, 2022
  tags:
    - guide
    - research
    - open-source-collab

- local: autotrain-image-classification
  title: "Image Classification with AutoTrain"
  author: NimaBoscarino
  thumbnail: /blog/assets/105_autotrain-image-classification/thumbnail.png
  date: Sep 28, 2022
  tags:
    - autotrain
    - cv
    - guide

- local: zero-shot-eval-on-the-hub
  title: "Very Large Language Models and How to Evaluate Them"
  author: mathemakitten
  thumbnail: /blog/assets/106_zero_shot_eval_on_the_hub/thumbnail.png
  date: Oct 3, 2022
  tags:
    - autotrain
    - research
    - nlp

- local: japanese-stable-diffusion
  title: "Japanese Stable Diffusion"
  author: mkshing
  thumbnail: /blog/assets/106_japanese_stable_diffusion/jsd_thumbnail.png
  date: Oct 5, 2022
  tags:
    - diffusion
    - nlp
    - text-to-image
    - clip
    - stable-diffusion

- local: introducing-doi
  title: "Introducing DOI: the Digital Object Identifier to Datasets and Models"
  author: sylvestre
  thumbnail: /blog/assets/107_launching_doi/thumbnail.jpeg
  date: Oct 7, 2022
  tags:
    - community

- local: bloom-inference-optimization
  title: "Optimization story: Bloom inference"
  author: Narsil
  thumbnail: /blog/assets/bloom-inference-pytorch-scripts/thumbnail.png
  date: Oct 12, 2022
  tags:
    - open-source-collab
    - community
    - research

- local: stable_diffusion_jax
  title: "Stable Diffusion in JAX/Flax 🚀"
  author: pcuenca
  thumbnail: /blog/assets/108_stable_diffusion_jax/thumbnail.png
  date: Oct 13, 2022
  tags:
    - guide
    - diffusion
    - nlp
    - text-to-image
    - clip
    - stable-diffusion
    - dalle

- local: inference-endpoints
  title: "Getting started with Hugging Face Inference Endpoints"
  author: julsimon
  thumbnail: /blog/assets/109_inference_endpoints/endpoints05.png
  date: Oct 14, 2022
  tags:
    - guide
    - cloud
    - inference

- local: mteb
  title: "MTEB: Massive Text Embedding Benchmark"
  author: Muennighoff
  thumbnail: /blog/assets/110_mteb/thumbnail.png
  date: Oct 19, 2022
  tags:
    - nlp
    - research
    - llm
- local: pytorch-ddp-accelerate-transformers
  title: "From PyTorch DDP to 🤗 Accelerate to 🤗 Trainer, mastery of distributed training with ease"
  author: muellerzr
  thumbnail: /blog/assets/111_pytorch_ddp_accelerate_transformers/thumbnail.png
  date: October 21, 2022
  tags:
    - guide
    - research
    - open-source-collab

- local: evaluating-llm-bias
  title: "Evaluating Language Model Bias with 🤗 Evaluate"
  author: sasha
  thumbnail: /blog/assets/112_evaluating-llm-bias/thumbnail.png
  date: Oct 24, 2022
  tags:
    - ethics
    - research
    - nlp

- local: openvino
  title: "Accelerate your models with 🤗 Optimum Intel and OpenVINO"
  author: echarlaix
  thumbnail: /blog/assets/113_openvino/thumbnail.png
  date: November 2, 2022
  tags:
    - hardware
    - intel
    - guide

- local: fine-tune-whisper
  title: "Fine-Tune Whisper with 🤗 Transformers"
  author: sanchit-gandhi
  thumbnail: /blog/assets/111_fine_tune_whisper/thumbnail.jpg
  date: Nov 3, 2022
  tags:
    - guide
    - audio

- local: dreambooth
  title: "Training Stable Diffusion with Dreambooth using 🧨 Diffusers"
  author: valhalla
  thumbnail: /blog/assets/sd_dreambooth_training/thumbnail.jpg
  date: November 7, 2022
  tags:
    - diffusers
    - stable-diffusion
    - dreambooth
    - fine-tuning
    - guide

- local: pricing-update
  title: "Introducing our new pricing"
  author: sbrandeis
  thumbnail: /blog/assets/114_pricing-update/thumbnail.png
  date: November 8, 2022
  tags:
    - announcement

- local: introducing-csearch
  title: "Generating Human-level Text with Contrastive Search in Transformers 🤗"
  author: yxuansu
  thumbnail: /blog/assets/115_introducing_contrastive_search/thumbnail.png
  date: Nov 8, 2022
  tags:
    - nlp
    - text generation
    - research

- local: sentiment-analysis-fhe
  title: "Sentiment Classification with Fully Homomorphic Encryption using Concrete ML"
  author: jfrery-zama
  thumbnail: /blog/assets/sentiment-analysis-fhe/thumbnail.png
  date: November 17, 2022
  tags:
    - guide
    - privacy
    - research
    - FHE

- local: arxiv
  title: "Hugging Face Machine Learning Demos on arXiv"
  author: abidlabs
  thumbnail: /blog/assets/arxiv/thumbnail.png
  date: Nov 17, 2022
  tags:
    - research
    - community

- local: ml-director-insights-4
  title: "Director of Machine Learning Insights [Part 4]"
  author: Violette
  thumbnail: /blog/assets/78_ml_director_insights/part4.png
  date: November 23, 2022
  tags:
    - community
    - research

- local: inference-update
  title: "An Overview of Inference Solutions on Hugging Face"
  author: julsimon
  thumbnail: /blog/assets/116_inference_update/widget.png
  date: Nov 21, 2022
  tags:
    - guide
    - inference

- local: document-ai
  title: "Accelerating Document AI"
  author: rajistics
  thumbnail: /blog/assets/112_document-ai/thumbnail.png
  date: Nov 21, 2022
  tags:
    - guide
    - expert-acceleration-program

- local: diffusion-models-event
  title: "Diffusion Models Live Event"
  author: lewtun
  thumbnail: /blog/assets/diffusion-models-event/thumbnail.png
  date: Nov 25, 2022
  tags:
  - diffusion
  - nlp
  - text to image
  - clip
  - stable-diffusion
  - dalle

- local: interns-2023
  title: "We are hiring interns!"
  author: douwekiela
  thumbnail: /blog/assets/interns-2023/thumbnail.png
  date: November 29, 2022
  tags:
    - community
    - announcement

- local: vq-diffusion
  title: "VQ Diffusion with 🧨 Diffusers"
  author: williamberman
  thumbnail: /blog/assets/117_vq_diffusion/thumbnail.png
  date: November 30, 2022
  tags:
    - diffusers
    - diffusion
    - text-to-image

- local: time-series-transformers
  title: "Probabilistic Time Series Forecasting with 🤗 Transformers"
  author: nielsr
  thumbnail: /blog/assets/118_time-series-transformers/thumbnail.png
  date: December 1, 2022
  tags:
    - research
    - time-series

- local: diffusers-coreml
  title: "Using Stable Diffusion with Core ML on Apple Silicon"
  author: pcuenca
  thumbnail: /blog/assets/diffusers_coreml/thumbnail.png
  date: December 1, 2022
  tags:
    - coreml
    - diffusers
    - stable-diffusion
    - diffusion

- local: deep-learning-with-proteins
  title: "Deep Learning with Proteins"
  author: rocketknight1
  thumbnail: /blog/assets/119_deep_learning_with_proteins/folding_example.png
  date: December 2, 2022
  tags:
    - guide
    - fine-tuning

- local: elixir-bumblebee
  title: "From GPT2 to Stable Diffusion: Hugging Face arrives to the Elixir community"
  author: josevalim
  thumbnail: /blog/assets/120_elixir-bumblebee/thumbnail.png
  date: December 9, 2022
  tags:
    - elixir
    - transformers
    - stable-diffusion
    - nlp
    - open-source-collab

- local: rlhf
  title: "Illustrating Reinforcement Learning from Human Feedback (RLHF)"
  author: natolambert
  thumbnail: /blog/assets/120_rlhf/thumbnail.png
  date: December 9, 2022
  tags:
    - rlhf
    - rl
    - guide

- local: habana-gaudi-2-benchmark
  title: "Faster Training and Inference: Habana Gaudi®2 vs Nvidia A100 80GB"
  author: regisss
  thumbnail: /blog/assets/habana-gaudi-2-benchmark/thumbnail.png
  date: December 14, 2022
  tags:
    - partnerships
    - habana

- local: audio-datasets
  title: "A Complete Guide to Audio Datasets"
  author: sanchit-gandhi
  thumbnail: /blog/assets/116_audio_datasets/thumbnail.jpg
  date: Dec 15, 2022
  tags:
    - guide
    - audio

- local: ethics-soc-2
  title: "Ethics and Society Newsletter #2: Let's talk about bias!"
  author: yjernite
  thumbnail: /blog/assets/122_ethics_soc_2/thumbnail-solstice.png
  date: Dec 15, 2022
  tags:
    - ethics

- local: model-cards
  title: "Model Cards: Introducing HF Model documentation tools"
  author: Ezi
  thumbnail: /blog/assets/121_model-cards/thumbnail.png
  date: December 20, 2022
  tags:
    - community
    - research
    - ethics
    - guide

- local: clipseg-zero-shot
  title: "Zero-shot image segmentation with CLIPSeg"
  author: segments-tobias
  thumbnail: /blog/assets/123_clipseg-zero-shot/thumb.png
  date: December 21, 2022
  tags:
    - guide
    - partnerships
    - cv
    - clip

- local: intel-sapphire-rapids
  title: "Accelerating PyTorch Transformers with Intel Sapphire Rapids, part 1"
  author: juliensimon
  thumbnail: /blog/assets/124_intel_sapphire_rapids/02.png
  date: January 2, 2023
  tags:
    - guide
    - intel
    - hardware
    - partnerships

- local: ml-for-games-1
  title: "AI for Game Development: Creating a Farming Game in 5 Days. Part 1"
  author: dylanebert
  thumbnail: /blog/assets/124_ml-for-games/thumbnail.png
  date: January 2, 2023
  tags:
    - community
    - stable-diffusion
    - guide
    - game-dev

- local: intro-graphml
  title: "Introduction to Graph Machine Learning"
  author: clefourrier
  thumbnail: /blog/assets/125_intro-to-graphml/thumbnail.png
  date: January 3, 2023
  tags:
    - community
    - guide
    - graphs

- local: ml-for-games-2
  title: "AI for Game Development: Creating a Farming Game in 5 Days. Part 2"
  author: dylanebert
  thumbnail: /blog/assets/124_ml-for-games/thumbnail2.png
  date: January 9, 2023
  tags:
    - community
    - guide
    - game-dev

- local: image-similarity
  title: "Image Similarity with Hugging Face Datasets and Transformers"
  author: sayakpaul
  thumbnail: /blog/assets/image_similarity/thumbnail.png
  date: Jan 16, 2023
  tags:
    - guide
    - cv

- local: paddlepaddle
  title: "Welcome PaddlePaddle to the Hugging Face Hub"
  author: paddlepaddle
  guest: true
  thumbnail: /blog/assets/126_paddlepaddle/thumbnail.jpg
  date: January 17, 2023
  tags:
    - open-source-collab
    - nlp

- local: mask2former
  title: "Universal Image Segmentation with Mask2Former and OneFormer"
  author: nielsr
  thumbnail: /blog/assets/127_mask2former/thumbnail.png
  date: Jan 19, 2023
  tags:
    - cv
    - guide

- local: ml-for-games-3
  title: "3D Asset Generation: AI for Game Development #3"
  author: dylanebert
  thumbnail: /blog/assets/124_ml-for-games/thumbnail3.png
  date: January 20, 2023
  tags:
    - community
    - guide
    - game-dev

- local: optimum-onnxruntime-training
  title: "Optimum+ONNX Runtime - Easier, Faster training for your Hugging Face models"
  author: Jingya
  thumbnail: /blog/assets/optimum_onnxruntime-training/thumbnail.png
  date: January 24, 2023
  tags:
    - guide
    - community
    - onnxruntime

- local: dialog-agents
  title: "What Makes a Dialog Agent Useful?"
  author: nazneen
  thumbnail: /blog/assets/dialog-agents/thumbnail.png
  date: January 24, 2023
  tags:
    - rlhf
    - ChatGPT
    - cot
    - ift
    - sft

- local: lora
  title: "Using LoRA for Efficient Stable Diffusion Fine-Tuning"
  author: pcuenq
  thumbnail: /blog/assets/lora/thumbnail.png
  date: January 26, 2023
  tags:
    - diffusers
    - stable-diffusion
    - dreambooth
    - fine-tuning
    - guide

- local: ml-for-games-4
  title: "2D Asset Generation: AI for Game Development #4"
  author: dylanebert
  thumbnail: /blog/assets/124_ml-for-games/thumbnail4.png
  date: January 26, 2023
  tags:
    - community
    - guide
    - game-dev

- local: cv_state
  title: "The State of Computer Vision at Hugging Face 🤗"
  author: sayakpaul
  thumbnail: /blog/assets/cv_state/thumbnail.png
  date: January 30, 2023
  tags:
    - community
    - guide
    - cv

- local: vision_language_pretraining
  title: "A Dive into Pretraining Strategies for Vision-Language Models"
  author: adirik
  thumbnail: /blog/assets/128_vision_language_pretraining/thumbnail.png
  date: February 03, 2023
  tags:
    - cv
    - guide
    - multimodal

- local: intel-sapphire-rapids-inference
  title: "Accelerating PyTorch Transformers with Intel Sapphire Rapids, part 2"
  author: juliensimon
  thumbnail: /blog/assets/129_intel_sapphire_rapids_inference/01.png
  date: February 6, 2023
  tags:
    - guide
    - intel
    - hardware
    - partnerships

- local: aivsai
  title: "Introducing ⚔️ AI vs. AI ⚔️ a deep reinforcement learning multi-agents competition system"
  author: CarlCochet
  thumbnail: /blog/assets/128_aivsai/thumbnail.png
  date: February 07, 2023
  tags:
    - rl

- local: ml-for-games-5
  title: "Generating Stories: AI for Game Development #5"
  author: dylanebert
  thumbnail: /blog/assets/124_ml-for-games/thumbnail5.png
  date: February 07, 2023
  tags:
    - community
    - guide
    - game-dev

- local: speecht5
  title: "Speech Synthesis, Recognition, and More With SpeechT5"
  author: Matthijs
  thumbnail: /blog/assets/speecht5/thumbnail.png
  date: February 8, 2023
  tags:
    - guide
    - audio

- local: peft
  title: "🤗 PEFT: Parameter-Efficient Fine-Tuning of Billion-Scale Models on Low-Resource Hardware"
  author: smangrul
  thumbnail: /blog/assets/130_peft/thumbnail.png
  date: February 10, 2023
  tags:
    - guide
    - nlp
    - cv
    - multimodal
    - fine-tuning
    - community
    - dreambooth

- local: blip-2
  title: "Zero-shot image-to-text generation with BLIP-2"
  author: MariaK
  thumbnail: /blog/assets/blip-2/thumbnail.png
  date: February 15, 2023
  tags:
    - guide
    - nlp
    - cv
    - multimodal

- local: aws-partnership
  title: "Hugging Face and AWS partner to make AI more accessible"
  author: jeffboudier
  thumbnail: /blog/assets/131_aws-partnership/aws-partnership-thumbnail.png
  date: February 21, 2023
  tags:
    - partnerships
    - aws
    - nlp
    - cv

- local: fast-mac-diffusers
  title: "Swift Diffusers: Fast Stable Diffusion for Mac"
  author: pcuenq
  thumbnail: /blog/assets/fast-mac-diffusers/thumbnail.png
  date: February 24, 2023
  tags:
    - coreml
    - diffusers
    - stable-diffusion
    - diffusion

- local: red-teaming
  title: "Red-Teaming Large Language Models"
  author: nazneen
  thumbnail: /blog/assets/red-teaming/thumbnail.png
  date: February 24, 2023
  tags:
    - llms
    - rlhf
    - red-teaming
    - chatgpt
    - safety
    - alignment


- local: classification-use-cases
  title: "Leveraging Hugging Face for complex text classification use cases"
  author: VioletteLepercq
  thumbnail: /blog/assets/78_ml_director_insights/blogthumbnail.png
  date: March 1, 2023
  tags:
    - nlp

- local: ethics-diffusers
  title: "Ethical guidelines for developing the Diffusers library"
  author: giadap
  thumbnail: /blog/assets/ethics-diffusers/thumbnail.png
  date: March 2, 2023
  tags:
    - ethics
    - diffusers

- local: controlnet
  title: "ControlNet in Diffusers 🧨"
  author: sayakpaul
  thumbnail: /blog/assets/controlnet/thumbnail.png
  date: March 3, 2023
  tags:
    - diffusers

- local: using-ml-for-disasters
  title: "Using Machine Learning to Aid Survivors and Race through Time"
  author: merve
  thumbnail: /blog/assets/using-ml-for-disasters/thumbnail.png
  date: March 3, 2023
  tags:
    - nlp
    - transformers
    - object-detection

- local: vit-align
  title: "New ViT and ALIGN Models From Kakao Brain"
  author: adirik
  thumbnail: /blog/assets/132_vit_align/thumbnail.png
  date: March 6, 2023
  tags:
    - cv
    - guide
    - partnerships
    - multimodal

- local: trl-peft
  title: "Fine-tuning 20B LLMs with RLHF on a 24GB consumer GPU"
  author: edbeeching
  thumbnail: /blog/assets/133_trl_peft/thumbnail.png
  date: March 9, 2023
  tags:
    - rl
    - rlhf
    - nlp

- local: informer
  title: "Multivariate Probabilistic Time Series Forecasting with Informer"
  author: elisim
  thumbnail: /blog/assets/134_informer/thumbnail.png
  date: March 10, 2023
  tags:
    - guide
    - research
    - time-series

- local: notebooks-hub
  title: "Jupyter X Hugging Face"
  author: davanstrien
  thumbnail: /blog/assets/135_notebooks-hub/before_after_notebook_rendering.png
  date: March 23, 2023
  tags:
    - partnerships
    - announcement

- local: train-your-controlnet
  title: "Train your ControlNet with diffusers"
  author: multimodalart
  thumbnail: /blog/assets/136_train-your-controlnet/thumbnail.png
  date: March 24, 2023
  tags:
    - guide
    - diffusion
    - stable-diffusion

- local: fl-with-flower
  title: "Federated Learning using Hugging Face and Flower"
  author: charlesbvll
  guest: true
  thumbnail: /blog/assets/fl-with-flower/thumbnail.png
  date: March 27, 2023
  tags:
    - nlp
    - transformers
    - guide
    - flower
    - federated-learning
    - fl
    - open-source-collab

- local: stable-diffusion-inference-intel
  title: "Accelerating Stable Diffusion Inference on Intel CPUs"
  author: juliensimon
  thumbnail: /blog/assets/136_stable_diffusion_inference_intel/01.png
  date: March 28, 2023
  tags:
    - hardware
    - intel
    - guide

- local: habana-gaudi-2-bloom
  title: "Fast Inference on Large Language Models: BLOOMZ on Habana Gaudi2 Accelerator"
  author: regisss
  thumbnail: /blog/assets/habana-gaudi-2-bloom/thumbnail.png
  date: March 28, 2023
  tags:
    - habana
    - partnerships
    - hardware
    - nlp
    - llm
    - bloom
    - inference

- local: ethics-soc-3
  title: "Ethics and Society Newsletter #3: Ethical Openness at Hugging Face"
  author: irenesolaiman
  thumbnail: /blog/assets/137_ethics_soc_3/ethics_3_thumbnail.png
  date: Mar 30, 2023
  tags:
    - ethics

- local: stackllama
  title: "StackLLaMA: A hands-on guide to train LLaMA with RLHF"
  author: edbeeching
  thumbnail: /blog/assets/138_stackllama/thumbnail.png
  date: April 5, 2023
  tags:
    - rl
    - rlhf
    - nlp

- local: owkin-substra
  title: "Creating Privacy Preserving AI with Substra"
  author: EazyAl
  thumbnail: /blog/assets/139_owkin-substra/thumbnail.png
  date: April 12, 2023
  tags:
    - cv
    - federated-learning
    - fl
    - open-source-collab

- local: graphml-classification
  title: "Graph Classification with Transformers"
  author: clefourrier
  thumbnail: /blog/assets/125_intro-to-graphml/thumbnail_classification.png
  date: April 14, 2023
  tags:
    - community
    - guide
    - graphs

- local: accelerate-transformers-with-inferentia2
  title: "Accelerating Hugging Face Transformers with AWS Inferentia2"
  author: philschmid
  thumbnail: /blog/assets/140_accelerate_transformers_with_inferentia2/thumbnail.png
  date: April 17, 2023
  tags:
    - partnerships
    - aws
    - nlp
    - cv

- local: unity-in-spaces
  title: "How to host a Unity game in a Space"
  author: dylanebert
  thumbnail: /blog/assets/124_ml-for-games/unity-in-spaces-thumbnail.png
  date: April 21, 2023
  tags:
    - community
    - guide
    - game-dev

- local: chinese-language-blog
  title: "Introducing HuggingFace blog for Chinese speakers: Fostering Collaboration with the Chinese AI community"
  author: xianbao
  thumbnail: /blog/assets/chinese-language-blog/thumbnail.png
  date: April 24, 2023
  tags:
    - partnerships
    - community

- local: tf_tpu
  title: "Training a language model with 🤗 Transformers using TensorFlow and TPUs"
  author: rocketknight1
  thumbnail: /blog/assets/tf_tpu_training/thumbnail.png
  date: April 27, 2023
  tags:
    - nlp
    - guide
    - tensorflow
    - tpu

- local: if
  title: "Running IF with 🧨 diffusers on a Free Tier Google Colab"
  author: williamberman
  thumbnail: /blog/assets/if/thumbnail.jpg
  date: April 26, 2023
  tags:
    - guide
    - diffusion

- local: unity-api
  title: "How to Install and Use the Hugging Face Unity API"
  author: dylanebert
  thumbnail: /blog/assets/124_ml-for-games/unity-api-thumbnail.png
  date: May 1, 2023
  tags:
    - community
    - guide
    - game-dev

- local: starcoder
  title: "StarCoder: A State-of-the-Art LLM for Code"
  author: lvwerra
  thumbnail: /blog/assets/141_starcoder/starcoder_thumbnail.png
  date: May 4, 2023
  tags:
    - nlp
    - community
    - research 

- local: text-to-video
  title: "A Dive into Text-to-Video Models"
  author: adirik
  thumbnail: /blog/assets/140_text-to-video/thumbnail.png
  date: May 8, 2023
  tags:
    - multi-modal
    - cv
    - guide
    - diffusion
    - text-to-image
    - text-to-video

- local: starchat-alpha
  title: "Creating a Coding Assistant with StarCoder"
  author: lewtun
  thumbnail: /blog/assets/starchat_alpha/thumbnail.png
  date: May 9, 2023
  tags:
    - nlp
    - community
    - research
<<<<<<< HEAD

- local: content-guidelines-update
  title: "Announcing our new Content Guidelines and Policy"
  author: giadap
  date: May 11, 2023
  tags:
    - content-policy
    - guidelines
=======
    
- local: assisted-generation
  title: "Assisted Generation: a new direction toward low-latency text generation"
  author: joaogante
  thumbnail: /blog/assets/assisted-generation/thumbnail.png
  date: May 11, 2023
  tags:
    - nlp
    - research
>>>>>>> 35a79148
<|MERGE_RESOLUTION|>--- conflicted
+++ resolved
@@ -2102,17 +2102,7 @@
     - nlp
     - community
     - research
-<<<<<<< HEAD
-
-- local: content-guidelines-update
-  title: "Announcing our new Content Guidelines and Policy"
-  author: giadap
-  date: May 11, 2023
-  tags:
-    - content-policy
-    - guidelines
-=======
-    
+
 - local: assisted-generation
   title: "Assisted Generation: a new direction toward low-latency text generation"
   author: joaogante
@@ -2121,4 +2111,12 @@
   tags:
     - nlp
     - research
->>>>>>> 35a79148
+
+- local: content-guidelines-update
+  title: "Announcing our new Content Guidelines and Policy"
+  author: giadap
+  date: May 15, 2023
+  tags:
+    - content-policy
+    - guidelines
+    